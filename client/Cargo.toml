[package]
name = "casper-client"
version = "1.5.0"
authors = ["Marc Brinkmann <marc@casperlabs.io>", "Fraser Hutchison <fraser@casperlabs.io>"]
edition = "2018"
description = "A client for interacting with the Casper network"
readme = "README.md"
documentation = "https://docs.rs/casper-client"
homepage = "https://casperlabs.io"
repository = "https://github.com/CasperLabs/casper-node/tree/master/client"
license-file = "../LICENSE"

[lib]
name = "casper_client"
path = "lib/lib.rs"

[[bin]]
name = "casper-client"
path = "src/main.rs"

[dependencies]
<<<<<<< HEAD
=======
base64 = "0.13.0"
>>>>>>> 078e8f0c
casper-execution-engine = { version = "0.7.0", path = "../execution_engine" }
casper-node = { version = "1.5.0", path = "../node" }
casper-types = { version = "0.6.0", path = "../types", features = ["std"] }
clap = "2.33.1"
futures = "0.3.5"
hex = { version = "0.4.2", features = ["serde"] }
humantime = "2.0.1"
jsonrpc-lite = "0.5.0"
lazy_static = "1.4.0"
rand = "0.7.3"
reqwest = { version = "0.10.6", features = ["json"] }
semver = { version = "0.11.0", features = ["serde"] }
serde = { version = "1", default-features = false, features = ["derive"] }
serde_json = "1.0.55"
thiserror = "1.0.20"
tokio = { version = "0.2.20", features = ["macros", "rt-threaded", "sync", "tcp", "time", "blocking"] }

[package.metadata.deb]
features = ["vendored-openssl"]
revision = "0"
assets = [
    ["../target/release/casper-client", "/usr/bin/casper-client", "755"],
]
extended-description = """
Package for Casper Client to connect to Casper Node.

For information on using package, see https://github.com/CasperLabs/casper-node
"""<|MERGE_RESOLUTION|>--- conflicted
+++ resolved
@@ -19,10 +19,7 @@
 path = "src/main.rs"
 
 [dependencies]
-<<<<<<< HEAD
-=======
 base64 = "0.13.0"
->>>>>>> 078e8f0c
 casper-execution-engine = { version = "0.7.0", path = "../execution_engine" }
 casper-node = { version = "1.5.0", path = "../node" }
 casper-types = { version = "0.6.0", path = "../types", features = ["std"] }
