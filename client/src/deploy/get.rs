use std::str;

use clap::{App, Arg, ArgMatches, SubCommand};

use casper_node::{crypto::hash::Digest, rpcs::info::GetDeploy, types::DeployHash};

use crate::{command::ClientCommand, common};

/// This struct defines the order in which the args are shown for this subcommand's help message.
enum DisplayOrder {
    Verbose,
    NodeAddress,
    RpcId,
    DeployHash,
}

/// Handles providing the arg for and retrieval of the deploy hash.
mod deploy_hash {
    use super::*;

    const ARG_NAME: &str = "deploy-hash";
    const ARG_VALUE_NAME: &str = "HEX STRING";
    const ARG_HELP: &str = "Hex-encoded deploy hash";

    pub(super) fn arg() -> Arg<'static, 'static> {
        Arg::with_name(ARG_NAME)
            .required(true)
            .value_name(ARG_VALUE_NAME)
            .help(ARG_HELP)
            .display_order(DisplayOrder::DeployHash as usize)
    }

    pub(super) fn get(matches: &ArgMatches) -> DeployHash {
        let hex_str = matches
            .value_of(ARG_NAME)
            .unwrap_or_else(|| panic!("should have {} arg", ARG_NAME));
        let hash = Digest::from_hex(hex_str)
            .unwrap_or_else(|error| panic!("cannot parse as a deploy hash: {}", error));
        DeployHash::new(hash)
    }
}

impl<'a, 'b> ClientCommand<'a, 'b> for GetDeploy {
    const NAME: &'static str = "get-deploy";
    const ABOUT: &'static str = "Retrieves a stored deploy";

    fn build(display_order: usize) -> App<'a, 'b> {
        SubCommand::with_name(Self::NAME)
            .about(Self::ABOUT)
            .display_order(display_order)
            .arg(common::verbose::arg(DisplayOrder::Verbose as usize))
            .arg(common::node_address::arg(
                DisplayOrder::NodeAddress as usize,
            ))
            .arg(common::rpc_id::arg(DisplayOrder::RpcId as usize))
            .arg(deploy_hash::arg())
    }

    fn run(matches: &ArgMatches<'_>) {
        let verbose = common::verbose::get(matches);
        let node_address = common::node_address::get(matches);
        let rpc_id = common::rpc_id::get(matches);
        let deploy_hash = deploy_hash::get(matches);
<<<<<<< HEAD
        let response_value = casper_client::deploy::get_deploy(node_address, deploy_hash)
            .unwrap_or_else(|error| panic!("response error: {}", error));
        println!("{:?}", response_value);
=======
        let params = GetDeployParams { deploy_hash };

        let response = Self::request_with_map_params(verbose, &node_address, rpc_id, params);
        println!(
            "{}",
            serde_json::to_string_pretty(&response).expect("should encode to JSON")
        );
>>>>>>> 32b78a0d
    }
}<|MERGE_RESOLUTION|>--- conflicted
+++ resolved
@@ -61,18 +61,11 @@
         let node_address = common::node_address::get(matches);
         let rpc_id = common::rpc_id::get(matches);
         let deploy_hash = deploy_hash::get(matches);
-<<<<<<< HEAD
-        let response_value = casper_client::deploy::get_deploy(node_address, deploy_hash)
+        let response = casper_client::RpcCall::new(rpc_id, verbose).get_deploy(node_address, deploy_hash)
             .unwrap_or_else(|error| panic!("response error: {}", error));
-        println!("{:?}", response_value);
-=======
-        let params = GetDeployParams { deploy_hash };
-
-        let response = Self::request_with_map_params(verbose, &node_address, rpc_id, params);
         println!(
             "{}",
             serde_json::to_string_pretty(&response).expect("should encode to JSON")
         );
->>>>>>> 32b78a0d
     }
 }