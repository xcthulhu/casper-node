--- conflicted
+++ resolved
@@ -45,15 +45,9 @@
     crypto::hash::Digest,
     rpcs::chain::BlockIdentifier,
     types::{
-<<<<<<< HEAD
-        Block, BlockHash, BlockHeader, BlockSignatures, BlockWithMetadata, Chainspec,
-        ChainspecInfo, Deploy, DeployHash, DeployHeader, DeployMetadata, FinalizedBlock, Item,
-        NodeId, ProtoBlock, StatusFeed, TimeDiff, Timestamp,
-=======
-        Block as LinearBlock, Block, BlockHash, BlockHeader, BlockHeaderAndMetadata,
-        BlockSignatures, Chainspec, ChainspecInfo, Deploy, DeployHash, DeployHeader,
-        DeployMetadata, FinalizedBlock, Item, NodeId, ProtoBlock, StatusFeed, TimeDiff, Timestamp,
->>>>>>> de1772ce
+        Block, BlockAndMetadata, BlockHash, BlockHeader, BlockHeaderAndMetadata, BlockSignatures,
+        Chainspec, ChainspecInfo, Deploy, DeployHash, DeployHeader, DeployMetadata, FinalizedBlock,
+        Item, NodeId, ProtoBlock, StatusFeed, TimeDiff, Timestamp,
     },
     utils::DisplayIter,
 };
@@ -348,19 +342,19 @@
         /// The hash of the block.
         block_hash: BlockHash,
         /// The responder to call with the results.
-        responder: Responder<Option<BlockWithMetadata>>,
+        responder: Responder<Option<BlockAndMetadata>>,
     },
     /// Retrieve block and its metadata at a given height.
     GetBlockAndMetadataByHeight {
         /// The height of the block.
         block_height: BlockHeight,
         /// The responder to call with the results.
-        responder: Responder<Option<BlockWithMetadata>>,
+        responder: Responder<Option<BlockAndMetadata>>,
     },
     /// Get the highest block and its metadata.
-    GetHighestBlockWithMetadata {
+    GetHighestBlockAndMetadata {
         /// The responder to call the results with.
-        responder: Responder<Option<BlockWithMetadata>>,
+        responder: Responder<Option<BlockAndMetadata>>,
     },
     /// Get finality signatures for a Block hash.
     GetBlockSignatures {
@@ -438,7 +432,7 @@
                     block_height
                 )
             }
-            StorageRequest::GetHighestBlockWithMetadata { .. } => {
+            StorageRequest::GetHighestBlockAndMetadata { .. } => {
                 write!(formatter, "get highest block with metadata")
             }
             StorageRequest::GetBlockSignatures { block_hash, .. } => {
@@ -567,7 +561,7 @@
         /// The identifier (can either be a hash or the height) of the block to be retrieved.
         maybe_id: Option<BlockIdentifier>,
         /// Responder to call with the result.
-        responder: Responder<Option<BlockWithMetadata>>,
+        responder: Responder<Option<BlockAndMetadata>>,
     },
     /// Return transfers for block by hash (if any).
     GetBlockTransfers {
@@ -963,7 +957,7 @@
     /// Request whole block from the linear chain, by hash.
     BlockRequest(BlockHash, I),
     /// Request for a linear chain block at height.
-    BlockWithMetadataAtHeight(BlockHeight, I),
+    BlockAndMetadataAtHeight(BlockHeight, I),
 }
 
 impl<I: Display> Display for LinearChainRequest<I> {
@@ -972,7 +966,7 @@
             LinearChainRequest::BlockRequest(bh, peer) => {
                 write!(f, "block request for hash {} from {}", bh, peer)
             }
-            LinearChainRequest::BlockWithMetadataAtHeight(height, sender) => {
+            LinearChainRequest::BlockAndMetadataAtHeight(height, sender) => {
                 write!(f, "block request for {} from {}", height, sender)
             }
         }
