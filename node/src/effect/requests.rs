//! Request effects.
//!
//! Requests typically ask other components to perform a service and report back the result. See the
//! top-level module documentation for details.

use std::{
    borrow::Cow,
    collections::{BTreeMap, HashMap, HashSet},
    fmt::{self, Debug, Display, Formatter},
    mem,
    sync::Arc,
};

use datasize::DataSize;
use hex_fmt::HexFmt;
use serde::Serialize;
use static_assertions::const_assert;

use casper_execution_engine::{
    core::engine_state::{
        self,
        balance::{BalanceRequest, BalanceResult},
        era_validators::GetEraValidatorsError,
        genesis::GenesisResult,
        query::{GetBidsRequest, GetBidsResult, QueryRequest, QueryResult},
        step::{StepRequest, StepResult},
        upgrade::{UpgradeConfig, UpgradeResult},
    },
    shared::{newtypes::Blake2bHash, stored_value::StoredValue},
    storage::{protocol_data::ProtocolData, trie::Trie},
};
use casper_types::{
    system::auction::{EraValidators, ValidatorWeights},
    EraId, ExecutionResult, Key, ProtocolVersion, PublicKey, Transfer, URef,
};

use super::Responder;
use crate::{
    components::{
        block_validator::ValidatingBlock,
        chainspec_loader::CurrentRunInfo,
        contract_runtime::{EraValidatorsRequest, ValidatorWeightsByEraIdRequest},
        deploy_acceptor::Error,
        fetcher::FetchResult,
    },
    crypto::hash::Digest,
    rpcs::chain::BlockIdentifier,
    types::{
<<<<<<< HEAD
        Block, BlockHash, BlockHeader, BlockPayload, BlockSignatures, BlockWithMetadata, Chainspec,
        ChainspecInfo, Deploy, DeployHash, DeployHeader, DeployMetadata, FinalizedBlock, Item,
        NodeId, StatusFeed, TimeDiff, Timestamp,
=======
        Block as LinearBlock, Block, BlockHash, BlockHeader, BlockHeaderAndMetadata,
        BlockSignatures, Chainspec, ChainspecInfo, Deploy, DeployHash, DeployHeader,
        DeployMetadata, FinalizedBlock, Item, NodeId, ProtoBlock, StatusFeed, TimeDiff, Timestamp,
>>>>>>> de1772ce
    },
    utils::DisplayIter,
};

const _STORAGE_REQUEST_SIZE: usize = mem::size_of::<StorageRequest>();
const _STATE_REQUEST_SIZE: usize = mem::size_of::<StateStoreRequest>();
const_assert!(_STORAGE_REQUEST_SIZE < 89);
const_assert!(_STATE_REQUEST_SIZE < 89);

/// A metrics request.
#[derive(Debug)]
pub enum MetricsRequest {
    /// Render current node metrics as prometheus-formatted string.
    RenderNodeMetricsText {
        /// Resopnder returning the rendered metrics or `None`, if an internal error occurred.
        responder: Responder<Option<String>>,
    },
}

impl Display for MetricsRequest {
    fn fmt(&self, formatter: &mut Formatter<'_>) -> fmt::Result {
        match self {
            MetricsRequest::RenderNodeMetricsText { .. } => write!(formatter, "get metrics text"),
        }
    }
}

const _NETWORK_EVENT_SIZE: usize = mem::size_of::<NetworkRequest<NodeId, String>>();
const_assert!(_NETWORK_EVENT_SIZE < 89);

/// A networking request.
#[derive(Debug, Serialize)]
#[must_use]
pub enum NetworkRequest<I, P> {
    /// Send a message on the network to a specific peer.
    SendMessage {
        /// Message destination.
        dest: Box<I>,
        /// Message payload.
        payload: Box<P>,
        /// Responder to be called when the message is queued.
        #[serde(skip_serializing)]
        responder: Responder<()>,
    },
    /// Send a message on the network to all peers.
    /// Note: This request is deprecated and should be phased out, as not every network
    ///       implementation is likely to implement broadcast support.
    Broadcast {
        /// Message payload.
        payload: Box<P>,
        /// Responder to be called when all messages are queued.
        #[serde(skip_serializing)]
        responder: Responder<()>,
    },
    /// Gossip a message to a random subset of peers.
    Gossip {
        /// Payload to gossip.
        payload: Box<P>,
        /// Number of peers to gossip to. This is an upper bound, otherwise best-effort.
        count: usize,
        /// Node IDs of nodes to exclude from gossiping to.
        #[serde(skip_serializing)]
        exclude: HashSet<I>,
        /// Responder to be called when all messages are queued.
        #[serde(skip_serializing)]
        responder: Responder<HashSet<I>>,
    },
}

impl<I, P> NetworkRequest<I, P> {
    /// Transform a network request by mapping the contained payload.
    ///
    /// This is a replacement for a `From` conversion that is not possible without specialization.
    pub(crate) fn map_payload<F, P2>(self, wrap_payload: F) -> NetworkRequest<I, P2>
    where
        F: FnOnce(P) -> P2,
    {
        match self {
            NetworkRequest::SendMessage {
                dest,
                payload,
                responder,
            } => NetworkRequest::SendMessage {
                dest,
                payload: Box::new(wrap_payload(*payload)),
                responder,
            },
            NetworkRequest::Broadcast { payload, responder } => NetworkRequest::Broadcast {
                payload: Box::new(wrap_payload(*payload)),
                responder,
            },
            NetworkRequest::Gossip {
                payload,
                count,
                exclude,
                responder,
            } => NetworkRequest::Gossip {
                payload: Box::new(wrap_payload(*payload)),
                count,
                exclude,
                responder,
            },
        }
    }
}

impl<I, P> Display for NetworkRequest<I, P>
where
    I: Display,
    P: Display,
{
    fn fmt(&self, formatter: &mut Formatter<'_>) -> fmt::Result {
        match self {
            NetworkRequest::SendMessage { dest, payload, .. } => {
                write!(formatter, "send to {}: {}", dest, payload)
            }
            NetworkRequest::Broadcast { payload, .. } => {
                write!(formatter, "broadcast: {}", payload)
            }
            NetworkRequest::Gossip { payload, .. } => write!(formatter, "gossip: {}", payload),
        }
    }
}

/// A networking info request.
#[derive(Debug)]
#[must_use]
pub enum NetworkInfoRequest<I> {
    /// Get incoming and outgoing peers.
    GetPeers {
        /// Responder to be called with all connected peers.
        // TODO - change the `String` field to a `libp2p::Multiaddr` once small_network is removed.
        responder: Responder<BTreeMap<I, String>>,
    },
}

impl<I> Display for NetworkInfoRequest<I>
where
    I: Display,
{
    fn fmt(&self, formatter: &mut Formatter<'_>) -> fmt::Result {
        match self {
            NetworkInfoRequest::GetPeers { responder: _ } => write!(formatter, "get peers"),
        }
    }
}

#[derive(Debug, Serialize)]
/// A storage request.
#[must_use]
#[repr(u8)]
pub enum StorageRequest {
    /// Store given block.
    PutBlock {
        /// Block to be stored.
        block: Box<Block>,
        /// Responder to call with the result.  Returns true if the block was stored on this
        /// attempt or false if it was previously stored.
        responder: Responder<bool>,
    },
    /// Retrieve block with given hash.
    GetBlock {
        /// Hash of block to be retrieved.
        block_hash: BlockHash,
        /// Responder to call with the result.  Returns `None` is the block doesn't exist in local
        /// storage.
        responder: Responder<Option<Block>>,
    },
    /// Retrieve block header with given height.
    GetBlockHeaderAtHeight {
        /// Height of the block.
        height: BlockHeight,
        /// Responder.
        responder: Responder<Option<BlockHeader>>,
    },
    /// Retrieve block with given height.
    GetBlockAtHeight {
        /// Height of the block.
        height: BlockHeight,
        /// Responder.
        responder: Responder<Option<Block>>,
    },
    /// Retrieve highest block.
    GetHighestBlock {
        /// Responder.
        responder: Responder<Option<Block>>,
    },
    /// Retrieve switch block header with given era ID.
    GetSwitchBlockHeaderAtEraId {
        /// Era ID of the switch block.
        era_id: EraId,
        /// Responder.
        responder: Responder<Option<BlockHeader>>,
    },
    /// Retrieve switch block with given era ID.
    GetSwitchBlockAtEraId {
        /// Era ID of the switch block.
        era_id: EraId,
        /// Responder.
        responder: Responder<Option<Block>>,
    },
    /// Retrieve the header of the block containing the deploy.
    GetBlockHeaderForDeploy {
        /// Hash of the deploy.
        deploy_hash: DeployHash,
        /// Responder.
        responder: Responder<Option<BlockHeader>>,
    },
    /// Retrieve highest switch block.
    GetHighestSwitchBlock {
        /// Responder.
        responder: Responder<Option<Block>>,
    },
    /// Retrieve block header with given hash.
    GetBlockHeader {
        /// Hash of block to get header of.
        block_hash: BlockHash,
        /// Responder to call with the result.  Returns `None` is the block header doesn't exist in
        /// local storage.
        responder: Responder<Option<BlockHeader>>,
    },
    /// Retrieve block header with metadata by height.
    GetBlockHeaderAndMetadataByHeight {
        /// Hash of block to get header of.
        block_height: u64,
        /// Responder to call with the result.  Returns `None` is the block header doesn't exist in
        /// local storage.
        responder: Responder<Option<BlockHeaderAndMetadata>>,
    },
    /// Retrieve all transfers in a block with given hash.
    GetBlockTransfers {
        /// Hash of block to get transfers of.
        block_hash: BlockHash,
        /// Responder to call with the result.  Returns `None` is the transfers do not exist in
        /// local storage under the block_hash provided.
        responder: Responder<Option<Vec<Transfer>>>,
    },
    /// Store given deploy.
    PutDeploy {
        /// Deploy to store.
        deploy: Box<Deploy>,
        /// Responder to call with the result.  Returns true if the deploy was stored on this
        /// attempt or false if it was previously stored.
        responder: Responder<bool>,
    },
    /// Retrieve deploys with given hashes.
    GetDeploys {
        /// Hashes of deploys to be retrieved.
        deploy_hashes: Vec<DeployHash>,
        /// Responder to call with the results.
        responder: Responder<Vec<Option<Deploy>>>,
    },
    /// Retrieve deploy headers with given hashes.
    GetDeployHeaders {
        /// Hashes of deploy headers to be retrieved.
        deploy_hashes: Vec<DeployHash>,
        /// Responder to call with the results.
        responder: Responder<Vec<Option<DeployHeader>>>,
    },
    /// Retrieve deploys that are finalized and whose TTL hasn't expired yet.
    GetFinalizedDeploys {
        /// Maximum TTL of block we're interested in.
        /// I.e. we don't want deploys from blocks that are older than this.
        ttl: TimeDiff,
        /// Responder to call with the results.
        responder: Responder<Vec<(DeployHash, DeployHeader)>>,
    },
    /// Store execution results for a set of deploys of a single block.
    ///
    /// Will return a fatal error if there are already execution results known for a specific
    /// deploy/block combination and a different result is inserted.
    ///
    /// Inserting the same block/deploy combination multiple times with the same execution results
    /// is not an error and will silently be ignored.
    PutExecutionResults {
        /// Hash of block.
        block_hash: Box<BlockHash>,
        /// Mapping of deploys to execution results of the block.
        execution_results: HashMap<DeployHash, ExecutionResult>,
        /// Responder to call when done storing.
        responder: Responder<()>,
    },
    /// Retrieve deploy and its metadata.
    GetDeployAndMetadata {
        /// Hash of deploy to be retrieved.
        deploy_hash: DeployHash,
        /// Responder to call with the results.
        responder: Responder<Option<(Deploy, DeployMetadata)>>,
    },
    /// Retrieve block and its metadata by its hash.
    GetBlockAndMetadataByHash {
        /// The hash of the block.
        block_hash: BlockHash,
        /// The responder to call with the results.
        responder: Responder<Option<BlockWithMetadata>>,
    },
    /// Retrieve block and its metadata at a given height.
    GetBlockAndMetadataByHeight {
        /// The height of the block.
        block_height: BlockHeight,
        /// The responder to call with the results.
        responder: Responder<Option<BlockWithMetadata>>,
    },
    /// Get the highest block and its metadata.
    GetHighestBlockWithMetadata {
        /// The responder to call the results with.
        responder: Responder<Option<BlockWithMetadata>>,
    },
    /// Get finality signatures for a Block hash.
    GetBlockSignatures {
        /// The hash for the request
        block_hash: BlockHash,
        /// Responder to call with the result.
        responder: Responder<Option<BlockSignatures>>,
    },
    /// Store finality signatures.
    PutBlockSignatures {
        /// Signatures that are to be stored.
        signatures: BlockSignatures,
        /// Responder to call with the result, if true then the signatures were successfully
        /// stored.
        responder: Responder<bool>,
    },
}

impl Display for StorageRequest {
    fn fmt(&self, formatter: &mut Formatter<'_>) -> fmt::Result {
        match self {
            StorageRequest::PutBlock { block, .. } => write!(formatter, "put {}", block),
            StorageRequest::GetBlock { block_hash, .. } => write!(formatter, "get {}", block_hash),
            StorageRequest::GetBlockHeaderAtHeight { height, .. } => {
                write!(formatter, "get block header at height {}", height)
            }
            StorageRequest::GetBlockAtHeight { height, .. } => {
                write!(formatter, "get block at height {}", height)
            }
            StorageRequest::GetHighestBlock { .. } => write!(formatter, "get highest block"),
            StorageRequest::GetSwitchBlockHeaderAtEraId { era_id, .. } => {
                write!(formatter, "get switch block header at era id {}", era_id)
            }
            StorageRequest::GetSwitchBlockAtEraId { era_id, .. } => {
                write!(formatter, "get switch block at era id {}", era_id)
            }
            StorageRequest::GetBlockHeaderForDeploy { deploy_hash, .. } => {
                write!(formatter, "get block header for deploy {}", deploy_hash)
            }
            StorageRequest::GetHighestSwitchBlock { .. } => {
                write!(formatter, "get highest switch block")
            }
            StorageRequest::GetBlockHeader { block_hash, .. } => {
                write!(formatter, "get {}", block_hash)
            }
            StorageRequest::GetBlockTransfers { block_hash, .. } => {
                write!(formatter, "get transfers for {}", block_hash)
            }
            StorageRequest::PutDeploy { deploy, .. } => write!(formatter, "put {}", deploy),
            StorageRequest::GetDeploys { deploy_hashes, .. } => {
                write!(formatter, "get {}", DisplayIter::new(deploy_hashes.iter()))
            }
            StorageRequest::GetDeployHeaders { deploy_hashes, .. } => write!(
                formatter,
                "get headers {}",
                DisplayIter::new(deploy_hashes.iter())
            ),
            StorageRequest::PutExecutionResults { block_hash, .. } => {
                write!(formatter, "put execution results for {}", block_hash)
            }
            StorageRequest::GetDeployAndMetadata { deploy_hash, .. } => {
                write!(formatter, "get deploy and metadata for {}", deploy_hash)
            }
            StorageRequest::GetBlockAndMetadataByHash { block_hash, .. } => {
                write!(
                    formatter,
                    "get block and metadata for block with hash: {}",
                    block_hash
                )
            }
            StorageRequest::GetBlockAndMetadataByHeight { block_height, .. } => {
                write!(
                    formatter,
                    "get block and metadata for block at height: {}",
                    block_height
                )
            }
            StorageRequest::GetHighestBlockWithMetadata { .. } => {
                write!(formatter, "get highest block with metadata")
            }
            StorageRequest::GetBlockSignatures { block_hash, .. } => {
                write!(
                    formatter,
                    "get finality signatures for block hash {}",
                    block_hash
                )
            }
            StorageRequest::PutBlockSignatures { .. } => {
                write!(formatter, "put finality signatures")
            }
            StorageRequest::GetFinalizedDeploys { ttl, .. } => {
                write!(formatter, "get finalized deploys, ttl: {:?}", ttl)
            }
            StorageRequest::GetBlockHeaderAndMetadataByHeight { block_height, .. } => {
                write!(
                    formatter,
                    "get block and metadata for block by height: {}",
                    block_height
                )
            }
        }
    }
}

/// State store request.
#[derive(DataSize, Debug, Serialize)]
#[repr(u8)]
pub enum StateStoreRequest {
    /// Stores a piece of state to storage.
    Save {
        /// Key to store under.
        key: Cow<'static, [u8]>,
        /// Value to store, already serialized.
        #[serde(skip_serializing)]
        data: Vec<u8>,
        /// Notification when storing is complete.
        responder: Responder<()>,
    },
    /// Loads a piece of state from storage.
    Load {
        /// Key to load from.
        key: Cow<'static, [u8]>,
        /// Responder for value, if found, returning the previously passed in serialization form.
        responder: Responder<Option<Vec<u8>>>,
    },
}

impl Display for StateStoreRequest {
    fn fmt(&self, f: &mut Formatter<'_>) -> fmt::Result {
        match self {
            StateStoreRequest::Save { key, data, .. } => {
                write!(f, "save data under {} ({} bytes)", HexFmt(key), data.len())
            }
            StateStoreRequest::Load { key, .. } => {
                write!(f, "load data from key {}", HexFmt(key))
            }
        }
    }
}

/// Details of a request for a list of deploys to propose in a new block.
#[derive(DataSize, Debug)]
pub struct BlockPayloadRequest {
    /// The instant for which the deploy is requested.
    pub(crate) current_instant: Timestamp,
    /// Set of deploy hashes of deploys that should be excluded in addition to the finalized ones.
    pub(crate) past_deploys: HashSet<DeployHash>,
    /// The height of the next block to be finalized at the point the request was made.
    /// This is _only_ a way of expressing how many blocks have been finalized at the moment the
    /// request was made. Block Proposer uses this in order to determine if there might be any
    /// deploys that are neither in `past_deploys`, nor among the finalized deploys it knows of.
    pub(crate) next_finalized: u64,
    /// A list of validators reported as malicious in this block.
    pub(crate) accusations: Vec<PublicKey>,
    /// Random bit with which to construct the `BlockPayload` requested.
    pub(crate) random_bit: bool,
    /// Responder to call with the result.
    pub(crate) responder: Responder<BlockPayload>,
}

/// A `BlockProposer` request.
#[derive(DataSize, Debug)]
#[must_use]
pub enum BlockProposerRequest {
    /// Request a list of deploys to propose in a new block.
    RequestBlockPayload(BlockPayloadRequest),
}

impl Display for BlockProposerRequest {
    fn fmt(&self, formatter: &mut Formatter<'_>) -> fmt::Result {
        match self {
            BlockProposerRequest::RequestBlockPayload(BlockPayloadRequest {
                current_instant,
                past_deploys,
                next_finalized,
                responder: _,
                accusations: _,
                random_bit: _,
            }) => write!(
                formatter,
                "list for inclusion: instant {} past {} next_finalized {}",
                current_instant,
                past_deploys.len(),
                next_finalized
            ),
        }
    }
}

/// Abstract RPC request.
///
/// An RPC request is an abstract request that does not concern itself with serialization or
/// transport.
#[derive(Debug)]
#[must_use]
pub enum RpcRequest<I> {
    /// Submit a deploy to be announced.
    SubmitDeploy {
        /// The deploy to be announced.
        deploy: Box<Deploy>,
        /// Responder to call.
        responder: Responder<Result<(), Error>>,
    },
    /// If `maybe_identifier` is `Some`, return the specified block if it exists, else `None`.  If
    /// `maybe_identifier` is `None`, return the latest block.
    GetBlock {
        /// The identifier (can either be a hash or the height) of the block to be retrieved.
        maybe_id: Option<BlockIdentifier>,
        /// Responder to call with the result.
        responder: Responder<Option<BlockWithMetadata>>,
    },
    /// Return transfers for block by hash (if any).
    GetBlockTransfers {
        /// The hash of the block to retrieve transfers for.
        block_hash: BlockHash,
        /// Responder to call with the result.
        responder: Responder<Option<Vec<Transfer>>>,
    },
    /// Query the global state at the given root hash.
    QueryGlobalState {
        /// The state root hash.
        state_root_hash: Digest,
        /// Hex-encoded `casper_types::Key`.
        base_key: Key,
        /// The path components starting from the key as base.
        path: Vec<String>,
        /// Responder to call with the result.
        responder: Responder<Result<QueryResult, engine_state::Error>>,
    },
    /// Query the global state at the given root hash.
    QueryEraValidators {
        /// The global state hash.
        state_root_hash: Digest,
        /// The protocol version.
        protocol_version: ProtocolVersion,
        /// Responder to call with the result.
        responder: Responder<Result<EraValidators, GetEraValidatorsError>>,
    },
    /// Get the bids at the given root hash.
    GetBids {
        /// The global state hash.
        state_root_hash: Digest,
        /// Responder to call with the result.
        responder: Responder<Result<GetBidsResult, engine_state::Error>>,
    },
    /// Query the contract runtime for protocol version data.
    QueryProtocolData {
        /// The protocol version.
        protocol_version: ProtocolVersion,
        /// Responder to call with the result.
        responder: Responder<Result<Option<Box<ProtocolData>>, engine_state::Error>>,
    },
    /// Query the global state at the given root hash.
    GetBalance {
        /// The state root hash.
        state_root_hash: Digest,
        /// The purse URef.
        purse_uref: URef,
        /// Responder to call with the result.
        responder: Responder<Result<BalanceResult, engine_state::Error>>,
    },
    /// Return the specified deploy and metadata if it exists, else `None`.
    GetDeploy {
        /// The hash of the deploy to be retrieved.
        hash: DeployHash,
        /// Responder to call with the result.
        responder: Responder<Option<(Deploy, DeployMetadata)>>,
    },
    /// Return the connected peers.
    GetPeers {
        /// Responder to call with the result.
        responder: Responder<BTreeMap<I, String>>,
    },
    /// Return string formatted status or `None` if an error occurred.
    GetStatus {
        /// Responder to call with the result.
        responder: Responder<StatusFeed<I>>,
    },
    /// Return string formatted, prometheus compatible metrics or `None` if an error occurred.
    GetMetrics {
        /// Responder to call with the result.
        responder: Responder<Option<String>>,
    },
}

impl<I> Display for RpcRequest<I> {
    fn fmt(&self, formatter: &mut Formatter<'_>) -> fmt::Result {
        match self {
            RpcRequest::SubmitDeploy { deploy, .. } => write!(formatter, "submit {}", *deploy),
            RpcRequest::GetBlock {
                maybe_id: Some(BlockIdentifier::Hash(hash)),
                ..
            } => write!(formatter, "get {}", hash),
            RpcRequest::GetBlock {
                maybe_id: Some(BlockIdentifier::Height(height)),
                ..
            } => write!(formatter, "get {}", height),
            RpcRequest::GetBlock { maybe_id: None, .. } => write!(formatter, "get latest block"),
            RpcRequest::GetBlockTransfers { block_hash, .. } => {
                write!(formatter, "get transfers {}", block_hash)
            }
            RpcRequest::QueryProtocolData {
                protocol_version, ..
            } => write!(formatter, "protocol_version {}", protocol_version),
            RpcRequest::QueryGlobalState {
                state_root_hash,
                base_key,
                path,
                ..
            } => write!(
                formatter,
                "query {}, base_key: {}, path: {:?}",
                state_root_hash, base_key, path
            ),
            RpcRequest::QueryEraValidators {
                state_root_hash, ..
            } => write!(formatter, "auction {}", state_root_hash),
            RpcRequest::GetBids {
                state_root_hash, ..
            } => {
                write!(formatter, "bids {}", state_root_hash)
            }
            RpcRequest::GetBalance {
                state_root_hash,
                purse_uref,
                ..
            } => write!(
                formatter,
                "balance {}, purse_uref: {}",
                state_root_hash, purse_uref
            ),
            RpcRequest::GetDeploy { hash, .. } => write!(formatter, "get {}", hash),
            RpcRequest::GetPeers { .. } => write!(formatter, "get peers"),
            RpcRequest::GetStatus { .. } => write!(formatter, "get status"),
            RpcRequest::GetMetrics { .. } => write!(formatter, "get metrics"),
        }
    }
}

/// Abstract REST request.
///
/// An REST request is an abstract request that does not concern itself with serialization or
/// transport.
#[derive(Debug)]
#[must_use]
pub enum RestRequest<I> {
    /// Return string formatted status or `None` if an error occurred.
    GetStatus {
        /// Responder to call with the result.
        responder: Responder<StatusFeed<I>>,
    },
    /// Return string formatted, prometheus compatible metrics or `None` if an error occurred.
    GetMetrics {
        /// Responder to call with the result.
        responder: Responder<Option<String>>,
    },
}

impl<I> Display for RestRequest<I> {
    fn fmt(&self, formatter: &mut Formatter<'_>) -> fmt::Result {
        match self {
            RestRequest::GetStatus { .. } => write!(formatter, "get status"),
            RestRequest::GetMetrics { .. } => write!(formatter, "get metrics"),
        }
    }
}

/// A contract runtime request.
#[derive(Debug, Serialize)]
#[must_use]
pub enum ContractRuntimeRequest {
    /// A request to execute a block.
    ExecuteBlock(FinalizedBlock),

    /// Get `ProtocolData` by `ProtocolVersion`.
    GetProtocolData {
        /// The protocol version.
        protocol_version: ProtocolVersion,
        /// Responder to call with the result.
        responder: Responder<Result<Option<Box<ProtocolData>>, engine_state::Error>>,
    },
    /// Commit genesis chainspec.
    CommitGenesis {
        /// The chainspec.
        chainspec: Arc<Chainspec>,
        /// Responder to call with the result.
        responder: Responder<Result<GenesisResult, engine_state::Error>>,
    },
    /// A request to run upgrade.
    Upgrade {
        /// Upgrade config.
        #[serde(skip_serializing)]
        upgrade_config: Box<UpgradeConfig>,
        /// Responder to call with the upgrade result.
        responder: Responder<Result<UpgradeResult, engine_state::Error>>,
    },
    /// A query request.
    Query {
        /// Query request.
        #[serde(skip_serializing)]
        query_request: QueryRequest,
        /// Responder to call with the query result.
        responder: Responder<Result<QueryResult, engine_state::Error>>,
    },
    /// A balance request.
    GetBalance {
        /// Balance request.
        #[serde(skip_serializing)]
        balance_request: BalanceRequest,
        /// Responder to call with the balance result.
        responder: Responder<Result<BalanceResult, engine_state::Error>>,
    },
    /// Returns validator weights.
    GetEraValidators {
        /// Get validators weights request.
        #[serde(skip_serializing)]
        request: EraValidatorsRequest,
        /// Responder to call with the result.
        responder: Responder<Result<EraValidators, GetEraValidatorsError>>,
    },
    /// Returns validator weights for given era.
    GetValidatorWeightsByEraId {
        /// Get validators weights request.
        #[serde(skip_serializing)]
        request: ValidatorWeightsByEraIdRequest,
        /// Responder to call with the result.
        responder: Responder<Result<Option<ValidatorWeights>, GetEraValidatorsError>>,
    },
    /// Return bids at a given state root hash
    GetBids {
        /// Get bids request.
        #[serde(skip_serializing)]
        get_bids_request: GetBidsRequest,
        /// Responder to call with the result.
        responder: Responder<Result<GetBidsResult, engine_state::Error>>,
    },
    /// Performs a step consisting of calculating rewards, slashing and running the auction at the
    /// end of an era.
    Step {
        /// The step request.
        #[serde(skip_serializing)]
        step_request: StepRequest,
        /// Responder to call with the result.
        responder: Responder<Result<StepResult, engine_state::Error>>,
    },
    /// Check if validator is bonded in the future era (identified by `era_id`).
    IsBonded {
        /// State root hash of the LFB.
        state_root_hash: Digest,
        /// Validator public key.
        public_key: PublicKey,
        /// Era ID in which validator should be bonded in.
        era_id: EraId,
        /// Protocol version at the `state_root_hash`.
        protocol_version: ProtocolVersion,
        /// Responder,
        responder: Responder<Result<bool, GetEraValidatorsError>>,
    },
    /// Read a trie by its hash key
    ReadTrie {
        /// The hash of the value to get from the `TrieStore`
        trie_key: Blake2bHash,
        /// Responder to call with the result.
        responder: Responder<Option<Trie<Key, StoredValue>>>,
    },
    /// Insert a trie into global storage
    PutTrie {
        /// The hash of the value to get from the `TrieStore`
        trie: Box<Trie<Key, StoredValue>>,
        /// Responder to call with the result.
        responder: Responder<Result<Vec<Blake2bHash>, engine_state::Error>>,
    },
    /// Get the missing keys under a given trie key in global storage
    MissingTrieKeys {
        /// The ancestral hash to use when finding hashes that are missing from the `TrieStore`
        trie_key: Blake2bHash,
        /// Responder to call with the result.
        responder: Responder<Result<Vec<Blake2bHash>, engine_state::Error>>,
    },
}

impl Display for ContractRuntimeRequest {
    fn fmt(&self, formatter: &mut Formatter<'_>) -> fmt::Result {
        match self {
            ContractRuntimeRequest::ExecuteBlock(finalized_block) => {
                write!(formatter, "finalized_block {}", finalized_block)
            }
            ContractRuntimeRequest::CommitGenesis { chainspec, .. } => {
                write!(
                    formatter,
                    "commit genesis {}",
                    chainspec.protocol_config.version
                )
            }

            ContractRuntimeRequest::Upgrade { upgrade_config, .. } => {
                write!(formatter, "upgrade request: {:?}", upgrade_config)
            }

            ContractRuntimeRequest::Query { query_request, .. } => {
                write!(formatter, "query request: {:?}", query_request)
            }

            ContractRuntimeRequest::GetBalance {
                balance_request, ..
            } => write!(formatter, "balance request: {:?}", balance_request),

            ContractRuntimeRequest::GetEraValidators { request, .. } => {
                write!(formatter, "get era validators: {:?}", request)
            }

            ContractRuntimeRequest::GetValidatorWeightsByEraId { request, .. } => {
                write!(formatter, "get validator weights: {:?}", request)
            }

            ContractRuntimeRequest::GetBids {
                get_bids_request, ..
            } => {
                write!(formatter, "get bids request: {:?}", get_bids_request)
            }

            ContractRuntimeRequest::Step { step_request, .. } => {
                write!(formatter, "step: {:?}", step_request)
            }

            ContractRuntimeRequest::GetProtocolData {
                protocol_version, ..
            } => write!(formatter, "protocol_version: {}", protocol_version),

            ContractRuntimeRequest::IsBonded {
                public_key, era_id, ..
            } => {
                write!(formatter, "is {} bonded in era {}", public_key, era_id)
            }
            ContractRuntimeRequest::ReadTrie { trie_key, .. } => {
                write!(formatter, "get trie_key: {}", trie_key)
            }
            ContractRuntimeRequest::PutTrie { trie, .. } => {
                write!(formatter, "trie: {:?}", trie)
            }
            ContractRuntimeRequest::MissingTrieKeys { trie_key, .. } => {
                write!(
                    formatter,
                    "find missing descendants of trie_key: {}",
                    trie_key
                )
            }
        }
    }
}

/// Fetcher related requests.
#[derive(Debug, Serialize)]
#[must_use]
pub struct FetcherRequest<I, T>
where
    T: Item,
    I: Debug + Eq,
{
    /// The ID of the item to be retrieved.
    pub id: T::Id,
    /// The peer id of the peer to be asked if the item is not held locally
    pub peer: I,
    /// Responder to call with the result.
    pub responder: Responder<FetchResult<T, I>>,
}

impl<I: Display + Debug + Eq, T: Item> Display for FetcherRequest<I, T> {
    fn fmt(&self, formatter: &mut Formatter<'_>) -> fmt::Result {
        write!(formatter, "request item by id {}", self.id)
    }
}

/// A block validator request.
#[derive(Debug)]
#[must_use]
pub struct BlockValidationRequest<I> {
    /// The block to be validated.
    pub(crate) block: ValidatingBlock,
    /// The sender of the block, which will be asked to provide all missing deploys.
    pub(crate) sender: I,
    /// Responder to call with the result.
    ///
    /// Indicates whether or not validation was successful.
    pub(crate) responder: Responder<bool>,
}

impl<I: Display> Display for BlockValidationRequest<I> {
    fn fmt(&self, f: &mut Formatter<'_>) -> fmt::Result {
        let BlockValidationRequest { block, sender, .. } = self;
        write!(f, "validate block {} from {}", block, sender)
    }
}

type BlockHeight = u64;

#[derive(Debug, Serialize)]
/// Requests issued to the Linear Chain component.
pub enum LinearChainRequest<I> {
    /// Request whole block from the linear chain, by hash.
    BlockRequest(BlockHash, I),
    /// Request for a linear chain block at height.
    BlockWithMetadataAtHeight(BlockHeight, I),
}

impl<I: Display> Display for LinearChainRequest<I> {
    fn fmt(&self, f: &mut Formatter<'_>) -> std::fmt::Result {
        match self {
            LinearChainRequest::BlockRequest(bh, peer) => {
                write!(f, "block request for hash {} from {}", bh, peer)
            }
            LinearChainRequest::BlockWithMetadataAtHeight(height, sender) => {
                write!(f, "block request for {} from {}", height, sender)
            }
        }
    }
}

#[derive(DataSize, Debug)]
#[must_use]
/// Consensus component requests.
pub enum ConsensusRequest {
    /// Request for our public key, and if we're a validator, the next round length.
    Status(Responder<Option<(PublicKey, Option<TimeDiff>)>>),
}

/// ChainspecLoader component requests.
#[derive(Debug, Serialize)]
pub enum ChainspecLoaderRequest {
    /// Chainspec info request.
    GetChainspecInfo(Responder<ChainspecInfo>),
    /// Request for information about the current run.
    GetCurrentRunInfo(Responder<CurrentRunInfo>),
}

impl Display for ChainspecLoaderRequest {
    fn fmt(&self, f: &mut Formatter<'_>) -> std::fmt::Result {
        match self {
            ChainspecLoaderRequest::GetChainspecInfo(_) => write!(f, "get chainspec info"),
            ChainspecLoaderRequest::GetCurrentRunInfo(_) => write!(f, "get current run info"),
        }
    }
}<|MERGE_RESOLUTION|>--- conflicted
+++ resolved
@@ -46,15 +46,9 @@
     crypto::hash::Digest,
     rpcs::chain::BlockIdentifier,
     types::{
-<<<<<<< HEAD
-        Block, BlockHash, BlockHeader, BlockPayload, BlockSignatures, BlockWithMetadata, Chainspec,
-        ChainspecInfo, Deploy, DeployHash, DeployHeader, DeployMetadata, FinalizedBlock, Item,
-        NodeId, StatusFeed, TimeDiff, Timestamp,
-=======
-        Block as LinearBlock, Block, BlockHash, BlockHeader, BlockHeaderAndMetadata,
-        BlockSignatures, Chainspec, ChainspecInfo, Deploy, DeployHash, DeployHeader,
-        DeployMetadata, FinalizedBlock, Item, NodeId, ProtoBlock, StatusFeed, TimeDiff, Timestamp,
->>>>>>> de1772ce
+        Block, BlockHash, BlockHeader, BlockHeaderWithMetadata, BlockPayload, BlockSignatures,
+        BlockWithMetadata, Chainspec, ChainspecInfo, Deploy, DeployHash, DeployHeader,
+        DeployMetadata, FinalizedBlock, Item, NodeId, StatusFeed, TimeDiff, Timestamp,
     },
     utils::DisplayIter,
 };
@@ -282,7 +276,7 @@
         block_height: u64,
         /// Responder to call with the result.  Returns `None` is the block header doesn't exist in
         /// local storage.
-        responder: Responder<Option<BlockHeaderAndMetadata>>,
+        responder: Responder<Option<BlockHeaderWithMetadata>>,
     },
     /// Retrieve all transfers in a block with given hash.
     GetBlockTransfers {
