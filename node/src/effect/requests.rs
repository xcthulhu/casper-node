--- conflicted
+++ resolved
@@ -46,15 +46,9 @@
     crypto::hash::Digest,
     rpcs::chain::BlockIdentifier,
     types::{
-<<<<<<< HEAD
-        Block, BlockAndMetadata, BlockHash, BlockHeader, BlockHeaderAndMetadata, BlockSignatures,
-        Chainspec, ChainspecInfo, Deploy, DeployHash, DeployHeader, DeployMetadata, FinalizedBlock,
-        Item, NodeId, ProtoBlock, StatusFeed, TimeDiff, Timestamp,
-=======
-        Block as LinearBlock, Block, BlockHash, BlockHeader, BlockPayload, BlockSignatures,
-        Chainspec, ChainspecInfo, Deploy, DeployHash, DeployHeader, DeployMetadata, FinalizedBlock,
-        Item, NodeId, StatusFeed, TimeDiff, Timestamp,
->>>>>>> 3cfdb2de
+        Block, BlockAndMetadata, BlockHash, BlockHeader, BlockHeaderAndMetadata, BlockPayload,
+        BlockSignatures, Chainspec, ChainspecInfo, Deploy, DeployHash, DeployHeader,
+        DeployMetadata, FinalizedBlock, Item, NodeId, StatusFeed, TimeDiff, Timestamp,
     },
     utils::DisplayIter,
 };
