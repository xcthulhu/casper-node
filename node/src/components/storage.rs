--- conflicted
+++ resolved
@@ -75,13 +75,8 @@
     fatal,
     reactor::ReactorEvent,
     types::{
-<<<<<<< HEAD
-        Block, BlockBody, BlockHash, BlockHeader, BlockHeaderWithMetadata, BlockSignatures,
-        BlockWithMetadata, Deploy, DeployHash, DeployHeader, DeployMetadata, TimeDiff,
-=======
-        Block, BlockBody, BlockHash, BlockHeader, BlockHeaderAndMetadata, BlockSignatures, Deploy,
-        DeployHash, DeployHeader, DeployMetadata, TimeDiff,
->>>>>>> de1772ce
+        Block, BlockAndMetadata, BlockBody, BlockHash, BlockHeader, BlockHeaderAndMetadata,
+        BlockSignatures, Deploy, DeployHash, DeployHeader, DeployMetadata, TimeDiff,
     },
     utils::WithDir,
     NodeRng,
@@ -662,7 +657,7 @@
                     };
                 assert!(finality_signatures.verify().is_ok());
                 responder
-                    .respond(Some(BlockWithMetadata {
+                    .respond(Some(BlockAndMetadata {
                         block,
                         finality_signatures,
                     }))
@@ -687,13 +682,13 @@
                     None => BlockSignatures::new(*hash, block.header().era_id()),
                 };
                 responder
-                    .respond(Some(BlockWithMetadata {
+                    .respond(Some(BlockAndMetadata {
                         block,
                         finality_signatures,
                     }))
                     .ignore()
             }
-            StorageRequest::GetHighestBlockWithMetadata { responder } => {
+            StorageRequest::GetHighestBlockAndMetadata { responder } => {
                 let mut txn = self.env.begin_ro_txn()?;
                 let block: Block = if let Some(block) = self
                     .block_height_index
@@ -712,7 +707,7 @@
                     None => BlockSignatures::new(*hash, block.header().era_id()),
                 };
                 responder
-                    .respond(Some(BlockWithMetadata {
+                    .respond(Some(BlockAndMetadata {
                         block,
                         finality_signatures,
                     }))
