mod config;
mod event;
mod metrics;
mod tests;

use std::{collections::HashMap, fmt::Debug, time::Duration};

use datasize::DataSize;
use prometheus::Registry;
use serde::{Deserialize, Serialize};
use smallvec::smallvec;
use tracing::{debug, error, info};

use casper_execution_engine::{
    shared::{newtypes::Blake2bHash, stored_value::StoredValue},
    storage::trie::Trie,
};
use casper_types::Key;

use crate::{
    components::{fetcher::event::FetchResponder, Component},
    effect::{
        requests::{ContractRuntimeRequest, FetcherRequest, NetworkRequest, StorageRequest},
        EffectBuilder, EffectExt, Effects,
    },
    protocol::Message,
<<<<<<< HEAD
    types::{Block, BlockHash, BlockWithMetadata, Deploy, DeployHash, Item, NodeId},
=======
    types::{
        Block, BlockByHeight, BlockHash, BlockHeader, BlockHeaderAndMetadata, Deploy, DeployHash,
        Item, NodeId,
    },
>>>>>>> de1772ce
    utils::Source,
    NodeRng,
};

pub use config::Config;
pub use event::{Event, FetchResult, FetchedData, FetcherError};
use metrics::FetcherMetrics;

/// A helper trait constraining `Fetcher` compatible reactor events.
pub trait ReactorEventT<T>:
    From<Event<T>>
    + From<NetworkRequest<NodeId, Message>>
    + From<StorageRequest>
    + From<ContractRuntimeRequest>
    + Send
    + 'static
where
    T: Item + 'static,
    <T as Item>::Id: 'static,
{
}

impl<REv, T> ReactorEventT<T> for REv
where
    T: Item + 'static,
    <T as Item>::Id: 'static,
    REv: From<Event<T>>
        + From<NetworkRequest<NodeId, Message>>
        + From<StorageRequest>
        + From<ContractRuntimeRequest>
        + Send
        + 'static,
{
}

/// Message to be returned by a peer. Indicates if the item could be fetched or not.
#[derive(Serialize, Deserialize)]
pub enum FetchedOrNotFound<T, Id> {
    Fetched(T),
    NotFound(Id),
}

pub trait ItemFetcher<T: Item + 'static> {
    fn responders(&mut self) -> &mut HashMap<T::Id, HashMap<NodeId, Vec<FetchResponder<T>>>>;

    fn metrics(&mut self) -> &FetcherMetrics;

    fn peer_timeout(&self) -> Duration;

    /// We've been asked to fetch the item by another component of this node.  We'll try to get it
    /// from our own storage component first, and if that fails, we'll send a request to `peer` for
    /// the item.
    fn fetch<REv: ReactorEventT<T>>(
        &mut self,
        effect_builder: EffectBuilder<REv>,
        id: T::Id,
        peer: NodeId,
        responder: FetchResponder<T>,
    ) -> Effects<Event<T>> {
        // Capture responder for later signalling.
        let responders = self.responders();
        responders
            .entry(id)
            .or_default()
            .entry(peer)
            .or_default()
            .push(responder);

        // Get the item from the storage component.
        self.get_from_storage(effect_builder, id, peer)
    }

    // Handles attempting to get the item from storage.
    fn get_from_storage<REv: ReactorEventT<T>>(
        &mut self,
        effect_builder: EffectBuilder<REv>,
        id: T::Id,
        peer: NodeId,
    ) -> Effects<Event<T>>;

    /// Handles the `Ok` case for a `Result` of attempting to get the item from the storage
    /// component in order to send it to the requester.
    fn got_from_storage(&mut self, item: T, peer: NodeId) -> Effects<Event<T>> {
        self.signal(
            item.id(),
            Ok(FetchedData::FromStorage {
                item: Box::new(item),
            }),
            peer,
        )
    }

    /// Handles the `Err` case for a `Result` of attempting to get the item from the storage
    /// component.
    fn failed_to_get_from_storage<REv: ReactorEventT<T>>(
        &mut self,
        effect_builder: EffectBuilder<REv>,
        id: T::Id,
        peer: NodeId,
    ) -> Effects<Event<T>> {
        match Message::new_get_request::<T>(&id) {
            Ok(message) => {
                let mut effects = effect_builder.send_message(peer, message).ignore();

                effects.extend(
                    effect_builder
                        .set_timeout(self.peer_timeout())
                        .event(move |_| Event::TimeoutPeer { id, peer }),
                );

                effects
            }
            Err(error) => {
                error!(
                    "failed to construct get request for peer {}: {}",
                    peer, error
                );
                self.signal(
                    id,
                    Err(FetcherError::CouldNotConstructGetRequestForPeer { id, peer }),
                    peer,
                )
            }
        }
    }

    /// Handles signalling responders with the item or `None`.
    fn signal(
        &mut self,
        id: T::Id,
        result: FetchResult<T, NodeId>,
        peer: NodeId,
    ) -> Effects<Event<T>> {
        // Capture metrics for successful requests
        match result {
            Ok(FetchedData::FromStorage { .. }) => self.metrics().found_in_storage.inc(),
            Ok(FetchedData::FromPeer { .. }) => self.metrics().found_on_peer.inc(),
            // The case where we timeout is exceptional and is handled below
            Err(_) => {}
        }

        // Respond to callbacks
        let mut effects = Effects::new();
        let mut all_responders = self.responders().remove(&id).unwrap_or_default();
        if let Ok(FetchedData::FromStorage { .. }) | Ok(FetchedData::FromPeer { .. }) = result {
            // signal all responders waiting for this item
            // TODO: While this works for deploys, block headers and tries, this is wrong for
            //       block-headers-by-height and blocks-by-height.  In those latter cases the peer
            //       might have sent us bogus data and downstream logic will need to validate the
            //       fetched data and ban peers appropriately.
            for (_peer, responders) in all_responders {
                for responder in responders {
                    effects.extend(responder.respond(result.clone()).ignore());
                }
            }
        } else {
            for responder in all_responders.remove(&peer).into_iter().flatten() {
                effects.extend(responder.respond(result.clone()).ignore());
                if let Err(FetcherError::TimedOutFromPeer { .. }) = result {
                    // Only if there's still a responder waiting for the item we increment the
                    // metric. Otherwise we will count every request as timed out, even if the item
                    // had been fetched. We increment the metric for every responder as that's how
                    // many requests were made in the first place – since requests are duplicated we
                    // will request the same item multiple times.
                    self.metrics().timeouts.inc();
                }
            }
            if !all_responders.is_empty() {
                self.responders().insert(id, all_responders);
            }
        }

        effects
    }
}

/// The component which fetches an item from local storage or asks a peer if it's not in storage.
#[derive(DataSize, Debug)]
pub struct Fetcher<T>
where
    T: Item + 'static,
{
    get_from_peer_timeout: Duration,
    responders: HashMap<T::Id, HashMap<NodeId, Vec<FetchResponder<T>>>>,
    #[data_size(skip)]
    metrics: FetcherMetrics,
}

impl<T: Item> Fetcher<T> {
    pub(crate) fn new(
        name: &str,
        config: Config,
        registry: &Registry,
    ) -> Result<Self, prometheus::Error> {
        Ok(Fetcher {
            get_from_peer_timeout: Duration::from_secs(config.get_from_peer_timeout()),
            responders: HashMap::new(),
            metrics: FetcherMetrics::new(name, registry)?,
        })
    }
}

impl ItemFetcher<Deploy> for Fetcher<Deploy> {
    fn responders(
        &mut self,
    ) -> &mut HashMap<DeployHash, HashMap<NodeId, Vec<FetchResponder<Deploy>>>> {
        &mut self.responders
    }

    fn metrics(&mut self) -> &FetcherMetrics {
        &self.metrics
    }

    fn peer_timeout(&self) -> Duration {
        self.get_from_peer_timeout
    }

    /// Gets a `Deploy` from the storage component.
    fn get_from_storage<REv: ReactorEventT<Deploy>>(
        &mut self,
        effect_builder: EffectBuilder<REv>,
        id: DeployHash,
        peer: NodeId,
    ) -> Effects<Event<Deploy>> {
        effect_builder
            .get_deploys_from_storage(smallvec![id])
            .event(move |mut results| Event::GetFromStorageResult {
                id,
                peer,
                maybe_item: Box::new(results.pop().expect("can only contain one result")),
            })
    }
}

impl ItemFetcher<Block> for Fetcher<Block> {
    fn responders(
        &mut self,
    ) -> &mut HashMap<BlockHash, HashMap<NodeId, Vec<FetchResponder<Block>>>> {
        &mut self.responders
    }

    fn metrics(&mut self) -> &FetcherMetrics {
        &self.metrics
    }

    fn peer_timeout(&self) -> Duration {
        self.get_from_peer_timeout
    }

    fn get_from_storage<REv: ReactorEventT<Block>>(
        &mut self,
        effect_builder: EffectBuilder<REv>,
        id: BlockHash,
        peer: NodeId,
    ) -> Effects<Event<Block>> {
        effect_builder
            .get_block_from_storage(id)
            .event(move |result| Event::GetFromStorageResult {
                id,
                peer,
                maybe_item: Box::new(result),
            })
    }
}

impl ItemFetcher<BlockWithMetadata> for Fetcher<BlockWithMetadata> {
    fn responders(
        &mut self,
    ) -> &mut HashMap<u64, HashMap<NodeId, Vec<FetchResponder<BlockWithMetadata>>>> {
        &mut self.responders
    }

    fn metrics(&mut self) -> &FetcherMetrics {
        &self.metrics
    }

    fn peer_timeout(&self) -> Duration {
        self.get_from_peer_timeout
    }

    fn get_from_storage<REv: ReactorEventT<BlockWithMetadata>>(
        &mut self,
        effect_builder: EffectBuilder<REv>,
        id: u64,
        peer: NodeId,
    ) -> Effects<Event<BlockWithMetadata>> {
        effect_builder
            .get_block_at_height_with_metadata_from_storage(id)
            .event(move |result| Event::GetFromStorageResult {
                id,
                peer,
                maybe_item: Box::new(result),
            })
    }
}

impl ItemFetcher<BlockHeaderAndMetadata> for Fetcher<BlockHeaderAndMetadata> {
    fn responders(
        &mut self,
    ) -> &mut HashMap<u64, HashMap<NodeId, Vec<FetchResponder<BlockHeaderAndMetadata>>>> {
        &mut self.responders
    }

    fn peer_timeout(&self) -> Duration {
        self.get_from_peer_timeout
    }

    fn get_from_storage<REv: ReactorEventT<BlockHeaderAndMetadata>>(
        &mut self,
        effect_builder: EffectBuilder<REv>,
        id: u64,
        peer: NodeId,
    ) -> Effects<Event<BlockHeaderAndMetadata>> {
        effect_builder
            .get_block_and_metadata_at_height_from_storage(id)
            .event(move |result| Event::GetFromStorageResult {
                id,
                peer,
                maybe_item: Box::new(result),
            })
    }
}

type GlobalStorageTrie = Trie<Key, StoredValue>;

impl ItemFetcher<GlobalStorageTrie> for Fetcher<GlobalStorageTrie> {
    fn responders(
        &mut self,
    ) -> &mut HashMap<Blake2bHash, HashMap<NodeId, Vec<FetchResponder<GlobalStorageTrie>>>> {
        &mut self.responders
    }

    fn metrics(&mut self) -> &FetcherMetrics {
        &self.metrics
    }

    fn peer_timeout(&self) -> Duration {
        self.get_from_peer_timeout
    }

    fn get_from_storage<REv: ReactorEventT<GlobalStorageTrie>>(
        &mut self,
        effect_builder: EffectBuilder<REv>,
        id: Blake2bHash,
        peer: NodeId,
    ) -> Effects<Event<GlobalStorageTrie>> {
        effect_builder
            .read_trie(id)
            .event(move |maybe_trie| Event::GetFromStorageResult {
                id,
                peer,
                maybe_item: Box::new(maybe_trie),
            })
    }
}

impl ItemFetcher<BlockHeader> for Fetcher<BlockHeader> {
    fn responders(
        &mut self,
    ) -> &mut HashMap<BlockHash, HashMap<NodeId, Vec<FetchResponder<BlockHeader>>>> {
        &mut self.responders
    }

    fn peer_timeout(&self) -> Duration {
        self.get_from_peer_timeout
    }

    fn get_from_storage<REv: ReactorEventT<BlockHeader>>(
        &mut self,
        effect_builder: EffectBuilder<REv>,
        id: BlockHash,
        peer: NodeId,
    ) -> Effects<Event<BlockHeader>> {
        effect_builder
            .get_block_header_from_storage(id)
            .event(move |maybe_block_header| Event::GetFromStorageResult {
                id,
                peer,
                maybe_item: Box::new(maybe_block_header),
            })
    }
}

impl<T, REv> Component<REv> for Fetcher<T>
where
    Fetcher<T>: ItemFetcher<T>,
    T: Item + 'static,
    REv: ReactorEventT<T>,
{
    type Event = Event<T>;
    type ConstructionError = prometheus::Error;

    fn handle_event(
        &mut self,
        effect_builder: EffectBuilder<REv>,
        _rng: &mut NodeRng,
        event: Self::Event,
    ) -> Effects<Self::Event> {
        debug!(?event, "handling event");
        match event {
            Event::Fetch(FetcherRequest {
                id,
                peer,
                responder,
            }) => self.fetch(effect_builder, id, peer, responder),
            Event::GetFromStorageResult {
                id,
                peer,
                maybe_item,
            } => match *maybe_item {
                Some(item) => {
                    self.metrics.found_in_storage.inc();
                    self.got_from_storage(item, peer)
                }
                None => self.failed_to_get_from_storage(effect_builder, id, peer),
            },
            Event::GotRemotely { item, source } => {
                match source {
                    Source::Peer(peer) => {
                        self.metrics.found_on_peer.inc();
                        self.signal(item.id(), Ok(FetchedData::FromPeer { item, peer }), peer)
                    }
                    Source::Client | Source::Ourself => {
                        // TODO - we could possibly also handle this case
                        Effects::new()
                    }
                }
            }
            // We do nothing in the case of having an incoming deploy rejected.
            Event::RejectedRemotely { .. } => Effects::new(),
            Event::AbsentRemotely { id, peer } => {
                info!(%id, %peer, "element absent on the remote node");
                self.signal(id, Err(FetcherError::AbsentFromPeer { id, peer }), peer)
            }
            Event::TimeoutPeer { id, peer } => {
                info!(%id, %peer, "request timed out");
                self.metrics.timeouts.inc();
                self.signal(id, Err(FetcherError::TimedOutFromPeer { id, peer }), peer)
            }
        }
    }
}<|MERGE_RESOLUTION|>--- conflicted
+++ resolved
@@ -24,14 +24,10 @@
         EffectBuilder, EffectExt, Effects,
     },
     protocol::Message,
-<<<<<<< HEAD
-    types::{Block, BlockHash, BlockWithMetadata, Deploy, DeployHash, Item, NodeId},
-=======
     types::{
-        Block, BlockByHeight, BlockHash, BlockHeader, BlockHeaderAndMetadata, Deploy, DeployHash,
-        Item, NodeId,
+        Block, BlockHash, BlockHeader, BlockHeaderWithMetadata, BlockWithMetadata, Deploy,
+        DeployHash, Item, NodeId,
     },
->>>>>>> de1772ce
     utils::Source,
     NodeRng,
 };
@@ -73,6 +69,10 @@
     Fetched(T),
     NotFound(Id),
 }
+
+// impl<T: Item> FetchedOrNotFound<T, T::Id> {
+//     pub fn from_get_request_serialized_id
+// }
 
 pub trait ItemFetcher<T: Item + 'static> {
     fn responders(&mut self) -> &mut HashMap<T::Id, HashMap<NodeId, Vec<FetchResponder<T>>>>;
@@ -328,25 +328,29 @@
     }
 }
 
-impl ItemFetcher<BlockHeaderAndMetadata> for Fetcher<BlockHeaderAndMetadata> {
-    fn responders(
-        &mut self,
-    ) -> &mut HashMap<u64, HashMap<NodeId, Vec<FetchResponder<BlockHeaderAndMetadata>>>> {
-        &mut self.responders
-    }
-
-    fn peer_timeout(&self) -> Duration {
-        self.get_from_peer_timeout
-    }
-
-    fn get_from_storage<REv: ReactorEventT<BlockHeaderAndMetadata>>(
+impl ItemFetcher<BlockHeaderWithMetadata> for Fetcher<BlockHeaderWithMetadata> {
+    fn responders(
+        &mut self,
+    ) -> &mut HashMap<u64, HashMap<NodeId, Vec<FetchResponder<BlockHeaderWithMetadata>>>> {
+        &mut self.responders
+    }
+
+    fn metrics(&mut self) -> &FetcherMetrics {
+        &self.metrics
+    }
+
+    fn peer_timeout(&self) -> Duration {
+        self.get_from_peer_timeout
+    }
+
+    fn get_from_storage<REv: ReactorEventT<BlockHeaderWithMetadata>>(
         &mut self,
         effect_builder: EffectBuilder<REv>,
         id: u64,
         peer: NodeId,
-    ) -> Effects<Event<BlockHeaderAndMetadata>> {
-        effect_builder
-            .get_block_and_metadata_at_height_from_storage(id)
+    ) -> Effects<Event<BlockHeaderWithMetadata>> {
+        effect_builder
+            .get_block_header_at_height_with_metadata_from_storage(id)
             .event(move |result| Event::GetFromStorageResult {
                 id,
                 peer,
@@ -393,6 +397,10 @@
         &mut self,
     ) -> &mut HashMap<BlockHash, HashMap<NodeId, Vec<FetchResponder<BlockHeader>>>> {
         &mut self.responders
+    }
+
+    fn metrics(&mut self) -> &FetcherMetrics {
+        &self.metrics
     }
 
     fn peer_timeout(&self) -> Duration {
