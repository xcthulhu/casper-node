--- conflicted
+++ resolved
@@ -22,13 +22,13 @@
 use datasize::DataSize;
 use derive_more::{Display, From};
 use itertools::Itertools;
-use keyed_counter::KeyedCounter;
 use smallvec::{smallvec, SmallVec};
 use tracing::{info, warn};
 
 use crate::{
     components::{
         block_proposer::DeployType,
+        block_validator::keyed_counter::KeyedCounter,
         consensus::{ClContext, ProposedBlock},
         fetcher::FetchedData,
         Component,
@@ -40,12 +40,6 @@
     types::{appendable_block::AppendableBlock, Block, Chainspec, Deploy, DeployHash, Timestamp},
     NodeRng,
 };
-<<<<<<< HEAD
-use keyed_counter::KeyedCounter;
-
-use crate::components::fetcher::FetchedData;
-=======
->>>>>>> da20769e
 
 #[derive(DataSize, Debug, Display, Clone, Copy, Hash, Ord, PartialOrd, Eq, PartialEq)]
 pub enum DeployOrTransferHash {
