--- conflicted
+++ resolved
@@ -9,11 +9,10 @@
 use itertools::Itertools;
 
 use crate::{
-<<<<<<< HEAD
-    components::{consensus::BlockContext, fetcher::FetcherError},
-=======
-    components::{consensus::BlockContext, fetcher::FetchedData},
->>>>>>> da20769e
+    components::{
+        consensus::BlockContext,
+        fetcher::{FetchedData, FetcherError},
+    },
     crypto::AsymmetricKeyExt,
     reactor::{EventQueueHandle, QueueKind, Scheduler},
     testing::TestRng,
@@ -22,7 +21,6 @@
 };
 
 use super::*;
-use crate::components::fetcher::FetcherError;
 
 type NodeId = &'static str;
 
