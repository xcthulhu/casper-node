//! The consensus component. Provides distributed consensus among the nodes in the network.
mod config;
mod consensus_protocol;
mod era_supervisor;
mod highway_core;
mod protocols;
#[cfg(test)]
mod tests;
mod traits;

use datasize::DataSize;
use std::fmt::{self, Debug, Display, Formatter};

use casper_execution_engine::core::engine_state::era_validators::GetEraValidatorsError;
use casper_types::auction::ValidatorWeights;

use crate::{
    components::{storage::Storage, Component},
    effect::{
        announcements::ConsensusAnnouncement,
        requests::{
            self, BlockExecutorRequest, BlockValidationRequest, ContractRuntimeRequest,
            DeployBufferRequest, NetworkRequest, StorageRequest,
        },
        EffectBuilder, Effects,
    },
    protocol::Message,
<<<<<<< HEAD
    types::{CryptoRngCore, ProtoBlock, Timestamp},
=======
    types::{BlockHeader, ProtoBlock, Timestamp},
>>>>>>> ec7f81cb
};

pub use config::Config;
pub(crate) use consensus_protocol::{BlockContext, EraEnd};
use derive_more::From;
pub(crate) use era_supervisor::{EraId, EraSupervisor};
use hex_fmt::HexFmt;
use serde::{Deserialize, Serialize};
use tracing::error;
use traits::NodeIdT;

#[derive(DataSize, Clone, Serialize, Deserialize)]
pub struct ConsensusMessage {
    era_id: EraId,
    payload: Vec<u8>,
}

impl ConsensusMessage {
    fn payload(&self) -> &[u8] {
        &self.payload
    }
}

/// Consensus component event.
#[derive(DataSize, Debug, From)]
pub enum Event<I> {
    /// An incoming network message.
    MessageReceived { sender: I, msg: ConsensusMessage },
    /// A scheduled event to be handled by a specified era
    Timer { era_id: EraId, timestamp: Timestamp },
    /// We are receiving the data we require to propose a new block
    NewProtoBlock {
        era_id: EraId,
        proto_block: ProtoBlock,
        block_context: BlockContext,
    },
    #[from]
    ConsensusRequest(requests::ConsensusRequest),
    /// The proto-block has been validated and can now be added to the protocol state
    AcceptProtoBlock {
        era_id: EraId,
        proto_block: ProtoBlock,
    },
    /// The proto-block turned out to be invalid, we might want to accuse/punish/... the sender
    InvalidProtoBlock {
        era_id: EraId,
        sender: I,
        proto_block: ProtoBlock,
    },
    /// Response from the Contract Runtime, containing the validators for the new era
    GetValidatorsResponse {
        /// The header of the switch block
        block_header: Box<BlockHeader>,
        get_validators_result: Result<Option<ValidatorWeights>, GetEraValidatorsError>,
    },
}

impl Display for ConsensusMessage {
    fn fmt(&self, f: &mut Formatter<'_>) -> fmt::Result {
        write!(
            f,
            "ConsensusMessage {{ era_id: {}, {:10} }}",
            self.era_id.0,
            HexFmt(self.payload())
        )
    }
}

impl Debug for ConsensusMessage {
    fn fmt(&self, f: &mut Formatter<'_>) -> fmt::Result {
        write!(
            f,
            "ConsensusMessage {{ era_id: {}, {:10} }}",
            self.era_id.0,
            HexFmt(self.payload())
        )
    }
}

impl<I: Debug> Display for Event<I> {
    fn fmt(&self, f: &mut Formatter<'_>) -> fmt::Result {
        match self {
            Event::MessageReceived { sender, msg } => write!(f, "msg from {:?}: {}", sender, msg),
            Event::Timer { era_id, timestamp } => write!(
                f,
                "timer for era {:?} scheduled for timestamp {}",
                era_id, timestamp
            ),
            Event::NewProtoBlock {
                era_id,
                proto_block,
                block_context,
            } => write!(
                f,
                "New proto-block for era {:?}: {:?}, {:?}",
                era_id, proto_block, block_context
            ),
            Event::ConsensusRequest(request) => write!(
                f,
                "A request for consensus component hash been receieved: {:?}",
                request
            ),
            Event::AcceptProtoBlock {
                era_id,
                proto_block,
            } => write!(
                f,
                "A proto-block has been validated for era {:?}: {:?}",
                era_id, proto_block
            ),
            Event::InvalidProtoBlock {
                era_id,
                sender,
                proto_block,
            } => write!(
                f,
                "A proto-block received from {:?} turned out to be invalid for era {:?}: {:?}",
                sender, era_id, proto_block
            ),
            Event::GetValidatorsResponse {
                get_validators_result,
                ..
            } => write!(
                f,
                "We received the response to get_validators from the contract runtime: {:?}",
                get_validators_result
            ),
        }
    }
}

/// A helper trait whose bounds represent the requirements for a reactor event that `EraSupervisor`
/// can work with.
pub trait ReactorEventT<I>:
    From<Event<I>>
    + Send
    + From<NetworkRequest<I, Message>>
    + From<DeployBufferRequest>
    + From<ConsensusAnnouncement>
    + From<BlockExecutorRequest>
    + From<BlockValidationRequest<ProtoBlock, I>>
    + From<StorageRequest<Storage>>
    + From<ContractRuntimeRequest>
{
}

impl<REv, I> ReactorEventT<I> for REv where
    REv: From<Event<I>>
        + Send
        + From<NetworkRequest<I, Message>>
        + From<DeployBufferRequest>
        + From<ConsensusAnnouncement>
        + From<BlockExecutorRequest>
        + From<BlockValidationRequest<ProtoBlock, I>>
        + From<StorageRequest<Storage>>
        + From<ContractRuntimeRequest>
{
}

impl<I, REv> Component<REv> for EraSupervisor<I>
where
    I: NodeIdT,
    REv: ReactorEventT<I>,
{
    type Event = Event<I>;

    fn handle_event(
        &mut self,
        effect_builder: EffectBuilder<REv>,
        mut rng: &mut dyn CryptoRngCore,
        event: Self::Event,
    ) -> Effects<Self::Event> {
        let mut handling_es = self.handling_wrapper(effect_builder, &mut rng);
        match event {
            Event::Timer { era_id, timestamp } => handling_es.handle_timer(era_id, timestamp),
            Event::MessageReceived { sender, msg } => handling_es.handle_message(sender, msg),
            Event::NewProtoBlock {
                era_id,
                proto_block,
                block_context,
            } => handling_es.handle_new_proto_block(era_id, proto_block, block_context),
            Event::ConsensusRequest(requests::ConsensusRequest::HandleLinearBlock(
                block_header,
                responder,
            )) => handling_es.handle_linear_chain_block(*block_header, responder),
            Event::AcceptProtoBlock {
                era_id,
                proto_block,
            } => handling_es.handle_accept_proto_block(era_id, proto_block),
            Event::InvalidProtoBlock {
                era_id,
                sender,
                proto_block,
            } => handling_es.handle_invalid_proto_block(era_id, sender, proto_block),
            Event::GetValidatorsResponse {
                block_header,
                get_validators_result,
            } => match get_validators_result {
                Ok(Some(result)) => {
                    handling_es.handle_get_validators_response(*block_header, result)
                }
                result => {
                    error!(
                        ?result,
                        "get_validators in era {} returned an error: {:?}",
                        block_header.era_id(),
                        result
                    );
                    panic!("couldn't get validators");
                }
            },
        }
    }
}<|MERGE_RESOLUTION|>--- conflicted
+++ resolved
@@ -25,11 +25,7 @@
         EffectBuilder, Effects,
     },
     protocol::Message,
-<<<<<<< HEAD
-    types::{CryptoRngCore, ProtoBlock, Timestamp},
-=======
-    types::{BlockHeader, ProtoBlock, Timestamp},
->>>>>>> ec7f81cb
+    types::{BlockHeader, CryptoRngCore, ProtoBlock, Timestamp},
 };
 
 pub use config::Config;
