--- conflicted
+++ resolved
@@ -1,56 +1,25 @@
 //! Linear chain synchronizer.
-//!
-//! Synchronizes the linear chain when node joins the network.
-//!
-//! Steps are:
-//! 1. Fetch blocks up to initial, trusted hash (blocks are downloaded starting from trusted hash up
-//! until Genesis).
-//! 2. Fetch deploys of the lowest height block.
-//! 3. Execute that block.
-//! 4. Repeat steps 2-3 until trusted hash is reached.
-//! 5. Transition to `SyncingDescendants` state.
-//! 6. Fetch child block of highest block.
-//! 7. Fetch deploys of that block.
-//! 8. Execute that block.
-//! 9. Repeat steps 6-8 as long as there's a child in the linear chain.
-//!
-//! The order of "download block – download deploys – execute" block steps differ,
-//! in order to increase the chances of catching up with the linear chain quicker.
-//! When synchronizing linear chain up to the trusted hash we cannot execute later blocks without
-//! earlier ones. When we're syncing descendants, on the other hand, we can and we want to do it
-//! ASAP so that we can start participating in consensus. That's why deploy fetching and block
-//! execution is interleaved. If we had downloaded the whole chain, and then deploys, and then
-//! execute (as we do in the first, SynchronizeTrustedHash, phase) it would have taken more time and
-//! we might miss more eras.
-
+
+mod error;
 mod event;
 mod metrics;
+mod operations;
 mod peers;
 mod state;
 mod traits;
 
-<<<<<<< HEAD
 use std::{
-    collections::BTreeMap,
     convert::Infallible,
     fmt::{Debug, Display},
     mem,
     str::FromStr,
 };
-=======
-use std::{convert::Infallible, fmt::Display, mem, str::FromStr};
->>>>>>> de1772ce
 
 use datasize::DataSize;
 use prometheus::Registry;
 use tracing::{error, info, trace, warn};
 
-<<<<<<< HEAD
-use casper_types::{EraId, ProtocolVersion, PublicKey, U512};
-=======
-use self::event::{BlockByHashResult, DeploysResult};
-use casper_types::{EraId, ProtocolVersion};
->>>>>>> de1772ce
+use casper_types::{EraId, Key, ProtocolVersion};
 
 use self::event::{BlockByHashResult, DeploysResult};
 
@@ -60,18 +29,18 @@
 };
 use crate::{
     components::fetcher::{FetchedData, FetcherError},
-    effect::{EffectBuilder, EffectExt, EffectOptionExt, Effects},
+    effect::{
+        requests::{FetcherRequest, NetworkInfoRequest},
+        EffectBuilder, EffectExt, EffectOptionExt, Effects,
+    },
     fatal,
     types::{
-<<<<<<< HEAD
-        ActivationPoint, Block, BlockHash, BlockWithMetadata, Chainspec, FinalizedBlock, TimeDiff,
-=======
-        ActivationPoint, Block, BlockByHeight, BlockHash, BlockHeader, Chainspec, FinalizedBlock,
-        TimeDiff,
->>>>>>> de1772ce
+        ActivationPoint, Block, BlockAndMetadata, BlockHash, BlockHeader, Chainspec,
+        FinalizedBlock, TimeDiff,
     },
     NodeRng,
 };
+use casper_execution_engine::{shared::stored_value::StoredValue, storage::trie::Trie};
 use event::BlockByHeightResult;
 pub use event::Event;
 pub use metrics::LinearChainSyncMetrics;
@@ -81,6 +50,10 @@
 
 #[derive(DataSize, Debug)]
 pub(crate) struct LinearChainSync<I> {
+    init_hash: Option<BlockHash>,
+    chainspec: Chainspec,
+    started: bool,
+
     peers: PeersState<I>,
     state: State,
     #[data_size(skip)]
@@ -112,7 +85,7 @@
         chainspec: &Chainspec,
         storage: &Storage,
         init_hash: Option<BlockHash>,
-        highest_block: Option<BlockHeader>,
+        highest_block: Option<Block>,
         next_upgrade_activation_point: Option<ActivationPoint>,
     ) -> Result<(Self, Effects<Event<I>>), Err>
     where
@@ -127,6 +100,7 @@
         let protocol_version = chainspec.protocol_config.version;
         if let Some(state) = read_init_state(storage, chainspec)? {
             let linear_chain_sync = LinearChainSync::from_state(
+                init_hash,
                 registry,
                 chainspec,
                 state,
@@ -151,6 +125,10 @@
             };
             let state_key = create_state_key(&chainspec);
             let linear_chain_sync = LinearChainSync {
+                init_hash,
+                chainspec: chainspec.clone(),
+                started: false,
+
                 peers: PeersState::new(),
                 state,
                 metrics: LinearChainSyncMetrics::new(registry)?,
@@ -168,6 +146,7 @@
 
     /// Initialize `LinearChainSync` component from preloaded `State`.
     fn from_state(
+        init_hash: Option<BlockHash>,
         registry: &Registry,
         chainspec: &Chainspec,
         state: State,
@@ -183,6 +162,10 @@
             chainspec.core_config.era_duration,
         );
         Ok(LinearChainSync {
+            init_hash,
+            chainspec: chainspec.clone(),
+            started: false,
+
             peers: PeersState::new(),
             state,
             metrics: LinearChainSyncMetrics::new(registry)?,
@@ -544,8 +527,11 @@
 
 impl<I, REv> Component<REv> for LinearChainSync<I>
 where
-    I: Debug + Display + Clone + Eq + Send + PartialEq + 'static,
-    REv: ReactorEventT<I>,
+    I: Debug + Display + Clone + Eq + Send + PartialEq + Sync + 'static,
+    REv: ReactorEventT<I>
+        + From<FetcherRequest<I, BlockHeader>>
+        + From<NetworkInfoRequest<I>>
+        + From<FetcherRequest<I, Trie<Key, StoredValue>>>,
 {
     type Event = Event<I>;
     type ConstructionError = Infallible;
@@ -557,6 +543,28 @@
         event: Self::Event,
     ) -> Effects<Self::Event> {
         match event {
+            Event::NewPeerConnected(peer_id) => {
+                trace!(%peer_id, "new peer connected");
+                self.peers.push(peer_id.clone());
+                match self.init_hash {
+                    Some(init_hash) if !self.started => {
+                        self.started = true;
+                        (async move {
+                            match operations::run_fast_sync_task(effect_builder, init_hash).await {
+                                Ok(()) => Some(Event::Start(peer_id)),
+                                Err(error) => {
+                                    effect_builder
+                                        .fatal(file!(), line!(), format!("{:?}", error))
+                                        .await;
+                                    None
+                                }
+                            }
+                        })
+                        .map_some(std::convert::identity)
+                    }
+                    _ => Effects::new(),
+                }
+            }
             Event::Start(init_peer) => {
                 match &self.state {
                     State::None => {
@@ -788,22 +796,6 @@
                 self.peers.reset(rng);
                 self.fetch_next_block_deploys(effect_builder)
             }
-            Event::NewPeerConnected(peer_id) => {
-                trace!(%peer_id, "new peer connected");
-                // Add to the set of peers we can request things from.
-                let mut effects = Effects::new();
-                if self.peers.is_empty() {
-                    // First peer connected, start downloading.
-                    let cloned_peer_id = peer_id.clone();
-                    effects.extend(
-                        effect_builder
-                            .immediately()
-                            .event(move |_| Event::Start(cloned_peer_id)),
-                    );
-                }
-                self.peers.push(peer_id);
-                effects
-            }
             Event::BlockHandled(block) => {
                 let block_height = block.height();
                 let block_hash = *block.hash();
@@ -914,7 +906,7 @@
     async move {
         let peer_to_fetch_from = peer.clone();
         match effect_builder
-            .fetch::<BlockWithMetadata, I>(block_height, peer_to_fetch_from)
+            .fetch::<BlockAndMetadata, I>(block_height, peer_to_fetch_from)
             .await
         {
             Ok(FetchedData::FromStorage { item }) => Event::GetBlockHeightResult(
