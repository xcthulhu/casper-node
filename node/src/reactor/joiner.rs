--- conflicted
+++ resolved
@@ -17,20 +17,9 @@
 use serde::Serialize;
 use tracing::{debug, error, info, warn};
 
-<<<<<<< HEAD
-use casper_types::{PublicKey, U512};
-
-use crate::components::linear_chain_sync::{self, LinearChainSync};
-
-=======
 use casper_execution_engine::{shared::stored_value::StoredValue, storage::trie::Trie};
 use casper_types::Key;
 
-#[cfg(feature = "fast-sync")]
-use crate::components::linear_chain_fast_sync::{self as linear_chain_sync, LinearChainSync};
-#[cfg(not(feature = "fast-sync"))]
-use crate::components::linear_chain_sync::{self, LinearChainSync};
->>>>>>> de1772ce
 #[cfg(test)]
 use crate::testing::network::NetworkedReactor;
 use crate::{
@@ -44,6 +33,7 @@
         fetcher::{self, FetchedOrNotFound, Fetcher},
         gossiper::{self, Gossiper},
         linear_chain,
+        linear_chain_sync::{self, LinearChainSync},
         metrics::Metrics,
         network::{self, Network, NetworkIdentity, ENABLE_LIBP2P_NET_ENV_VAR},
         rest_server::{self, RestServer},
@@ -73,13 +63,8 @@
         EventQueueHandle, Finalize, ReactorExit,
     },
     types::{
-<<<<<<< HEAD
-        Block, BlockHash, BlockHeader, BlockHeaderWithMetadata, BlockWithMetadata, Deploy,
-        DeployHash, ExitCode, NodeId, ProtoBlock, Tag, Timestamp,
-=======
-        Block, BlockByHeight, BlockHeader, BlockHeaderAndMetadata, Deploy, NodeId, ProtoBlock, Tag,
-        Timestamp,
->>>>>>> de1772ce
+        Block, BlockAndMetadata, BlockHash, BlockHeader, BlockHeaderAndMetadata, Deploy,
+        DeployHash, NodeId, ProtoBlock, Tag, Timestamp,
     },
     utils::{Source, WithDir},
     NodeRng,
@@ -144,7 +129,7 @@
 
     /// Linear chain (by height) fetcher event.
     #[from]
-    BlockByHeightFetcher(#[serde(skip_serializing)] fetcher::Event<BlockWithMetadata>),
+    BlockByHeightFetcher(#[serde(skip_serializing)] fetcher::Event<BlockAndMetadata>),
 
     /// Deploy fetcher event.
     #[from]
@@ -196,7 +181,7 @@
     /// Linear chain block by height fetcher request.
     #[from]
     BlockByHeightFetcherRequest(
-        #[serde(skip_serializing)] FetcherRequest<NodeId, BlockWithMetadata>,
+        #[serde(skip_serializing)] FetcherRequest<NodeId, BlockAndMetadata>,
     ),
 
     /// Deploy fetcher request.
@@ -403,7 +388,7 @@
     deploy_fetcher: Fetcher<Deploy>,
     linear_chain: linear_chain::LinearChainComponent<NodeId>,
     // Handles request for linear chain block by height.
-    block_by_height_fetcher: Fetcher<BlockWithMetadata>,
+    block_by_height_fetcher: Fetcher<BlockAndMetadata>,
     pub(super) block_header_by_hash_fetcher: Fetcher<BlockHeader>,
     pub(super) block_header_and_metadata_fetcher: Fetcher<BlockHeaderAndMetadata>,
     // Handles request for fetching tries from the network.
@@ -678,13 +663,12 @@
                     tag: Tag::BlockAndMetadataByHeight,
                     serialized_item,
                 } => {
-                    let event = match bincode::deserialize::<
-                        FetchedOrNotFound<BlockWithMetadata, u64>,
-                    >(&serialized_item)
-                    {
-                        Ok(FetchedOrNotFound::Fetched(block_with_metadata)) => {
+                    let event = match bincode::deserialize::<FetchedOrNotFound<BlockAndMetadata, u64>>(
+                        &serialized_item,
+                    ) {
+                        Ok(FetchedOrNotFound::Fetched(block_and_metadata)) => {
                             fetcher::Event::GotRemotely {
-                                item: Box::new(block_with_metadata),
+                                item: Box::new(block_and_metadata),
                                 source: Source::Peer(sender),
                             }
                         }
