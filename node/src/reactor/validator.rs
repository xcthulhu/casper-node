//! Reactor for validator nodes.
//!
//! Validator nodes join the validator-only network upon startup.

mod config;
mod error;

use std::fmt::{self, Display, Formatter};

use derive_more::From;
use rand::Rng;
use serde::{Deserialize, Serialize};
<<<<<<< HEAD
use types::U512;
=======
use tracing::warn;
>>>>>>> d11b6dd5

use crate::{
    components::{
        api_server::{self, ApiServer},
        chainspec_handler::Chainspec,
        consensus::{self, EraSupervisor},
        contract_runtime::{self, ContractRuntime},
        deploy_buffer::{self, DeployBuffer},
        deploy_gossiper::{self, DeployGossiper},
        pinger::{self, Pinger},
        storage::Storage,
        Component,
    },
    effect::{
        announcements::{ApiServerAnnouncement, NetworkAnnouncement, StorageAnnouncement},
        requests::{
            ApiRequest, ContractRuntimeRequest, DeployQueueRequest, NetworkRequest, StorageRequest,
        },
        EffectBuilder, Effects,
    },
    reactor::{self, initializer, EventQueueHandle},
    small_network::{self, NodeId},
    types::Timestamp,
    SmallNetwork,
};
pub use config::Config;
use error::Error;

/// Reactor message.
#[derive(Debug, Clone, From, Serialize, Deserialize)]
pub enum Message {
    /// Pinger component message.
    #[from]
    Pinger(pinger::Message),
    /// Consensus component message.
    #[from]
    Consensus(consensus::ConsensusMessage),
    /// Deploy gossiper component message.
    #[from]
    DeployGossiper(deploy_gossiper::Message),
}

impl Display for Message {
    fn fmt(&self, f: &mut Formatter) -> fmt::Result {
        match self {
            Message::Pinger(pinger) => write!(f, "Pinger::{}", pinger),
            Message::Consensus(consensus) => write!(f, "Consensus::{}", consensus),
            Message::DeployGossiper(deploy) => write!(f, "DeployGossiper::{}", deploy),
        }
    }
}

/// Top-level event for the reactor.
#[derive(Debug, From)]
#[must_use]
pub enum Event {
    /// Network event.
    #[from]
    Network(small_network::Event<Message>),
    /// Deploy queue event.
    #[from]
    DeployQueue(deploy_buffer::Event),
    /// Pinger event.
    #[from]
    Pinger(pinger::Event),
    #[from]
    /// Storage event.
    Storage(StorageRequest<Storage>),
    #[from]
    /// API server event.
    ApiServer(api_server::Event),
    #[from]
    /// Consensus event.
    Consensus(consensus::Event<NodeId>),
    /// Deploy gossiper event.
    #[from]
    DeployGossiper(deploy_gossiper::Event),
    /// Contract runtime event.
    #[from]
    ContractRuntime(contract_runtime::Event),

    // Requests
    /// Network request.
    #[from]
    NetworkRequest(NetworkRequest<NodeId, Message>),
    /// Deploy queue request.
    #[from]
    DeployQueueRequest(DeployQueueRequest),

    // Announcements
    /// Network announcement.
    #[from]
    NetworkAnnouncement(NetworkAnnouncement<NodeId, Message>),
    /// Storage announcement.
    #[from]
    StorageAnnouncement(StorageAnnouncement<Storage>),
    /// API server announcement.
    #[from]
    ApiServerAnnouncement(ApiServerAnnouncement),
}

impl From<ApiRequest> for Event {
    fn from(request: ApiRequest) -> Self {
        Event::ApiServer(api_server::Event::ApiRequest(request))
    }
}

impl From<NetworkRequest<NodeId, consensus::ConsensusMessage>> for Event {
    fn from(request: NetworkRequest<NodeId, consensus::ConsensusMessage>) -> Self {
        Event::NetworkRequest(request.map_payload(Message::from))
    }
}

impl From<NetworkRequest<NodeId, pinger::Message>> for Event {
    fn from(request: NetworkRequest<NodeId, pinger::Message>) -> Self {
        Event::NetworkRequest(request.map_payload(Message::from))
    }
}

impl From<NetworkRequest<NodeId, deploy_gossiper::Message>> for Event {
    fn from(request: NetworkRequest<NodeId, deploy_gossiper::Message>) -> Self {
        Event::NetworkRequest(request.map_payload(Message::from))
    }
}

impl From<ContractRuntimeRequest> for Event {
    fn from(request: ContractRuntimeRequest) -> Event {
        Event::ContractRuntime(contract_runtime::Event::Request(request))
    }
}

impl Display for Event {
    fn fmt(&self, f: &mut Formatter<'_>) -> fmt::Result {
        match self {
            Event::Network(event) => write!(f, "network: {}", event),
            Event::DeployQueue(event) => write!(f, "deploy queue: {}", event),
            Event::Pinger(event) => write!(f, "pinger: {}", event),
            Event::Storage(event) => write!(f, "storage: {}", event),
            Event::ApiServer(event) => write!(f, "api server: {}", event),
            Event::Consensus(event) => write!(f, "consensus: {}", event),
            Event::DeployGossiper(event) => write!(f, "deploy gossiper: {}", event),
            Event::ContractRuntime(event) => write!(f, "contract runtime: {}", event),
            Event::NetworkRequest(req) => write!(f, "network request: {}", req),
            Event::DeployQueueRequest(req) => write!(f, "deploy queue request: {}", req),
            Event::NetworkAnnouncement(ann) => write!(f, "network announcement: {}", ann),
            Event::ApiServerAnnouncement(ann) => write!(f, "api server announcement: {}", ann),
            Event::StorageAnnouncement(ann) => write!(f, "storage announcement: {}", ann),
        }
    }
}

/// Validator node reactor.
#[derive(Debug)]
pub struct Reactor {
    net: SmallNetwork<Event, Message>,
    pinger: Pinger,
    storage: Storage,
    contract_runtime: ContractRuntime,
    api_server: ApiServer,
    consensus: EraSupervisor<NodeId>,
    deploy_gossiper: DeployGossiper,
    deploy_buffer: DeployBuffer,
}

impl Reactor {
    fn init(
        config: Config,
        event_queue: EventQueueHandle<Event>,
        storage: Storage,
        contract_runtime: ContractRuntime,
        chainspec: &Chainspec,
    ) -> Result<(Self, Effects<Event>), Error> {
        let effect_builder = EffectBuilder::new(event_queue);
        let (net, net_effects) = SmallNetwork::new(event_queue, config.validator_net)?;

        let (pinger, pinger_effects) = Pinger::new(effect_builder);
        let api_server = ApiServer::new(config.http_server, effect_builder);
        let timestamp = Timestamp::now();
        let validator_stakes = chainspec
            .genesis
            .accounts
            .iter()
            .filter_map(|account| account.public_key().map(|pk| (pk, account.bonded_amount())))
            .filter(|(_, stake)| stake.value() > U512::zero())
            .collect();
        let (consensus, consensus_effects) =
            EraSupervisor::new(timestamp, effect_builder, validator_stakes);
        let deploy_gossiper = DeployGossiper::new(config.gossip);
        let deploy_buffer = DeployBuffer::new();

        let mut effects = reactor::wrap_effects(Event::Network, net_effects);
        effects.extend(reactor::wrap_effects(Event::Pinger, pinger_effects));
        effects.extend(reactor::wrap_effects(Event::Consensus, consensus_effects));

        Ok((
            Reactor {
                net,
                pinger,
                storage,
                api_server,
                consensus,
                deploy_gossiper,
                contract_runtime,
                deploy_buffer,
            },
            effects,
        ))
    }
}

impl reactor::Reactor for Reactor {
    type Event = Event;
    type Config = Config;
    type Error = Error;

    fn new<R: Rng + ?Sized>(
        _config: Self::Config,
        _event_queue: EventQueueHandle<Self::Event>,
        _rng: &mut R,
    ) -> Result<(Self, Effects<Event>), Error> {
        // doesn't work now that we need the chainspec handler here from somewhere
        // also, looks like it's not used anywhere, anyway
        todo!()
    }

    fn dispatch_event<R: Rng + ?Sized>(
        &mut self,
        effect_builder: EffectBuilder<Self::Event>,
        rng: &mut R,
        event: Event,
    ) -> Effects<Self::Event> {
        match event {
            Event::Network(event) => reactor::wrap_effects(
                Event::Network,
                self.net.handle_event(effect_builder, rng, event),
            ),
            Event::DeployQueue(event) => reactor::wrap_effects(
                Event::DeployQueue,
                self.deploy_buffer.handle_event(effect_builder, rng, event),
            ),
            Event::Pinger(event) => reactor::wrap_effects(
                Event::Pinger,
                self.pinger.handle_event(effect_builder, rng, event),
            ),
            Event::Storage(event) => reactor::wrap_effects(
                Event::Storage,
                self.storage.handle_event(effect_builder, rng, event),
            ),
            Event::ApiServer(event) => reactor::wrap_effects(
                Event::ApiServer,
                self.api_server.handle_event(effect_builder, rng, event),
            ),
            Event::Consensus(event) => reactor::wrap_effects(
                Event::Consensus,
                self.consensus.handle_event(effect_builder, rng, event),
            ),
            Event::DeployGossiper(event) => reactor::wrap_effects(
                Event::DeployGossiper,
                self.deploy_gossiper
                    .handle_event(effect_builder, rng, event),
            ),
            Event::ContractRuntime(event) => reactor::wrap_effects(
                Event::ContractRuntime,
                self.contract_runtime
                    .handle_event(effect_builder, rng, event),
            ),
            // Requests:
            Event::NetworkRequest(req) => self.dispatch_event(
                effect_builder,
                rng,
                Event::Network(small_network::Event::from(req)),
            ),
            Event::DeployQueueRequest(req) => {
                self.dispatch_event(effect_builder, rng, Event::DeployQueue(req.into()))
            }

            // Announcements:
            Event::NetworkAnnouncement(NetworkAnnouncement::MessageReceived {
                sender,
                payload,
            }) => {
                let reactor_event = match payload {
                    Message::Consensus(msg) => {
                        Event::Consensus(consensus::Event::MessageReceived { sender, msg })
                    }
                    Message::Pinger(msg) => {
                        Event::Pinger(pinger::Event::MessageReceived { sender, msg })
                    }
                    Message::DeployGossiper(message) => {
                        Event::DeployGossiper(deploy_gossiper::Event::MessageReceived {
                            sender,
                            message,
                        })
                    }
                };

                // Any incoming message is one for the pinger.
                self.dispatch_event(effect_builder, rng, reactor_event)
            }
            Event::ApiServerAnnouncement(ApiServerAnnouncement::DeployReceived { deploy }) => {
                let event = deploy_gossiper::Event::DeployReceived { deploy };
                self.dispatch_event(effect_builder, rng, Event::DeployGossiper(event))
            }
            Event::StorageAnnouncement(ann) => {
                warn!(%ann, "dropped storage announcement");
                Effects::new()
            }
        }
    }
}

impl reactor::ReactorExt<initializer::Reactor> for Reactor {
    fn new_from(
        event_queue: EventQueueHandle<Self::Event>,
        initializer_reactor: initializer::Reactor,
    ) -> Result<(Self, Effects<Self::Event>), Error> {
        let (config, storage, contract_runtime, chainspec_handler) =
            initializer_reactor.destructure();
        Self::init(
            config,
            event_queue,
            storage,
            contract_runtime,
            chainspec_handler.chainspec(),
        )
    }
}<|MERGE_RESOLUTION|>--- conflicted
+++ resolved
@@ -10,11 +10,8 @@
 use derive_more::From;
 use rand::Rng;
 use serde::{Deserialize, Serialize};
-<<<<<<< HEAD
+use tracing::warn;
 use types::U512;
-=======
-use tracing::warn;
->>>>>>> d11b6dd5
 
 use crate::{
     components::{
