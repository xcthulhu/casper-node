//! Effects subsystem.
//!
//! Effects describe things that the creator of the effect intends to happen, producing a value upon
//! completion. They are, in fact, futures.
//!
//! A pinned, boxed future returning an event is called an effect and typed as an `Effect<Ev>`,
//! where `Ev` is the event's type. Generally, `Ev` is an Event enum defined at the top level of
//! each component in the `crate::components` module.
//!
//! ## Using effects
//!
//! To create an effect, an `EffectBuilder` will be passed in from the relevant reactor. For
//! example, given an effect builder `effect_builder`, we can create a `set_timeout` future and turn
//! it into an effect:
//!
//! ```ignore
//! use std::time::Duration;
//! use casper_node::effect::EffectExt;
//!
//! enum Event {
//!     ThreeSecondsElapsed(Duration)
//! }
//!
//! effect_builder
//!     .set_timeout(Duration::from_secs(3))
//!     .event(Event::ThreeSecondsElapsed);
//! ```
//!
//! This example will produce an effect that, after three seconds, creates an
//! `Event::ThreeSecondsElapsed`. Note that effects do nothing on their own, they need to be passed
//! to a [`reactor`](../reactor/index.html) to be executed.
//!
//! ## Arbitrary effects
//!
//! While it is technically possible to turn any future into an effect, it is advisable to only use
//! the effects explicitly listed in this module through traits to create them. Post-processing on
//! effects to turn them into events should also be kept brief.
//!
//! ## Announcements and effects
//!
//! Some effects can be further classified into either announcements or requests, although these
//! properties are not reflected in the type system.
//!
//! **Announcements** are events emitted by components that are essentially "fire-and-forget"; the
//! component will never expect an answer for these and does not rely on them being handled. It is
//! also conceivable that they are being cloned and dispatched to multiple components by the
//! reactor.
//!
//! A good example is the arrival of a new deploy passed in by a client. Depending on the setup it
//! may be stored, buffered or, in certain testing setups, just discarded. None of this is a concern
//! of the component that talks to the client and deserializes the incoming deploy though, which
//! considers the deploy no longer its concern after it has returned an announcement effect.
//!
//! **Requests** are complex effects that are used when a component needs something from
//! outside of itself (typically to be provided by another component); a request requires an
//! eventual response.
//!
//! A request **must** have a `Responder` field, which a handler of a request **must** call at
//! some point. Failing to do so will result in a resource leak.

pub mod announcements;
pub mod requests;

use std::{
    any::type_name,
    collections::{HashMap, HashSet},
    fmt::{self, Debug, Display, Formatter},
    future::Future,
    net::SocketAddr,
    sync::Arc,
    time::{Duration, Instant},
};

use datasize::DataSize;
use futures::{channel::oneshot, future::BoxFuture, FutureExt};
use semver::Version;
use serde::Serialize;
use smallvec::{smallvec, SmallVec};
use tokio::join;
use tracing::error;

use casper_execution_engine::{
    core::engine_state::{
        self,
        era_validators::GetEraValidatorsError,
        execute_request::ExecuteRequest,
        execution_result::ExecutionResults,
        genesis::GenesisResult,
        step::{StepRequest, StepResult},
        BalanceRequest, BalanceResult, QueryRequest, QueryResult,
    },
    shared::{additive_map::AdditiveMap, transform::Transform},
    storage::{global_state::CommitResult, protocol_data::ProtocolData},
};
use casper_types::{
    auction::{EraValidators, ValidatorWeights},
    ExecutionResult, Key, ProtocolVersion,
};

use crate::{
    components::{
        chainspec_loader::ChainspecInfo,
        consensus::BlockContext,
        contract_runtime::{EraValidatorsRequest, ValidatorWeightsByEraIdRequest},
        fetcher::FetchResult,
        linear_chain::FinalitySignature,
        small_network::GossipedAddress,
    },
    crypto::hash::Digest,
    effect::requests::LinearChainRequest,
    reactor::{EventQueueHandle, QueueKind},
    types::{
        Block, BlockByHeight, BlockHash, BlockHeader, BlockLike, Deploy, DeployHash, DeployHeader,
        DeployMetadata, FinalizedBlock, Item, ProtoBlock, Timestamp,
    },
    utils::Source,
    Chainspec,
};
use announcements::{
    BlockExecutorAnnouncement, ConsensusAnnouncement, DeployAcceptorAnnouncement,
    GossiperAnnouncement, LinearChainAnnouncement, NetworkAnnouncement, RpcServerAnnouncement,
};
use requests::{
    BlockExecutorRequest, BlockProposerRequest, BlockValidationRequest, ChainspecLoaderRequest,
    ConsensusRequest, ContractRuntimeRequest, FetcherRequest, ListForInclusionRequest,
    MetricsRequest, NetworkInfoRequest, NetworkRequest, StorageRequest,
};

/// A pinned, boxed future that produces one or more events.
pub type Effect<Ev> = BoxFuture<'static, Multiple<Ev>>;

/// Multiple effects in a container.
pub type Effects<Ev> = Multiple<Effect<Ev>>;

/// A small collection of rarely more than two items.
///
/// Stored in a `SmallVec` to avoid allocations in case there are less than three items grouped. The
/// size of two items is chosen because one item is the most common use case, and large items are
/// typically boxed. In the latter case two pointers and one enum variant discriminator is almost
/// the same size as an empty vec, which is two pointers.
<<<<<<< HEAD
pub type Multiple<T> = SmallVec<[T; 2]>;
=======
pub(crate) type Multiple<T> = SmallVec<[T; 2]>;
>>>>>>> 7337615d

/// A responder satisfying a request.
#[must_use]
#[derive(DataSize)]
pub struct Responder<T>(Option<oneshot::Sender<T>>);

impl<T: 'static + Send> Responder<T> {
    /// Creates a new `Responder`.
    #[inline]
    fn new(sender: oneshot::Sender<T>) -> Self {
        Responder(Some(sender))
    }

    /// Helper method for tests.
    ///
    /// Allows creating a responder manually. This function should not be used, unless you are
    /// writing alternative infrastructure, e.g. for tests.
    #[cfg(test)]
    #[inline]
    pub(crate) fn create(sender: oneshot::Sender<T>) -> Self {
        Responder::new(sender)
    }
}

impl<T> Responder<T> {
    /// Send `data` to the origin of the request.
    pub async fn respond(mut self, data: T) {
        if let Some(sender) = self.0.take() {
            if sender.send(data).is_err() {
                error!("could not send response to request down oneshot channel");
            }
        } else {
            error!("tried to send a value down a responder channel, but it was already used");
        }
    }
}

impl<T> Debug for Responder<T> {
    fn fmt(&self, formatter: &mut Formatter<'_>) -> fmt::Result {
        write!(formatter, "Responder<{}>", type_name::<T>(),)
    }
}

impl<T> Display for Responder<T> {
    fn fmt(&self, formatter: &mut Formatter<'_>) -> fmt::Result {
        write!(formatter, "responder({})", type_name::<T>(),)
    }
}

impl<T> Drop for Responder<T> {
    fn drop(&mut self) {
        if self.0.is_some() {
            // This is usually a very serious error, as another component will now be stuck.
            error!(
                "{} dropped without being responded to --- \
                 this is always a bug and will likely cause another component to be stuck!",
                self
            );
        }
    }
}

impl<T> Serialize for Responder<T> {
    fn serialize<S>(&self, serializer: S) -> Result<S::Ok, S::Error>
    where
        S: serde::Serializer,
    {
        serializer.serialize_str(&format!("{:?}", self))
    }
}

/// Effect extension for futures, used to convert futures into actual effects.
pub trait EffectExt: Future + Send {
    /// Finalizes a future into an effect that returns an event.
    ///
    /// The function `f` is used to translate the returned value from an effect into an event.
    fn event<U, F>(self, f: F) -> Effects<U>
    where
        F: FnOnce(Self::Output) -> U + 'static + Send,
        U: 'static,
        Self: Sized;

    /// Finalizes a future into an effect that runs but drops the result.
    fn ignore<Ev>(self) -> Effects<Ev>;
}

/// Effect extension for futures, used to convert futures returning a `Result` into two different
/// effects.
pub trait EffectResultExt {
    /// The type the future will return if `Ok`.
    type Value;
    /// The type the future will return if `Err`.
    type Error;

    /// Finalizes a future returning a `Result` into two different effects.
    ///
    /// The function `f_ok` is used to translate the returned value from an effect into an event,
    /// while the function `f_err` does the same for a potential error.
    fn result<U, F, G>(self, f_ok: F, f_err: G) -> Effects<U>
    where
        F: FnOnce(Self::Value) -> U + 'static + Send,
        G: FnOnce(Self::Error) -> U + 'static + Send,
        U: 'static;
}

/// Effect extension for futures, used to convert futures returning an `Option` into two different
/// effects.
pub trait EffectOptionExt {
    /// The type the future will return if `Some`.
    type Value;

    /// Finalizes a future returning an `Option` into two different effects.
    ///
    /// The function `f_some` is used to translate the returned value from an effect into an event,
    /// while the function `f_none` does the same for a returned `None`.
    fn option<U, F, G>(self, f_some: F, f_none: G) -> Effects<U>
    where
        F: FnOnce(Self::Value) -> U + 'static + Send,
        G: FnOnce() -> U + 'static + Send,
        U: 'static;
}

impl<T: ?Sized> EffectExt for T
where
    T: Future + Send + 'static + Sized,
{
    fn event<U, F>(self, f: F) -> Effects<U>
    where
        F: FnOnce(Self::Output) -> U + 'static + Send,
        U: 'static,
    {
        smallvec![self.map(f).map(|item| smallvec![item]).boxed()]
    }

    fn ignore<Ev>(self) -> Effects<Ev> {
        smallvec![self.map(|_| Multiple::new()).boxed()]
    }
}

impl<T, V, E> EffectResultExt for T
where
    T: Future<Output = Result<V, E>> + Send + 'static + Sized,
    T: ?Sized,
{
    type Value = V;
    type Error = E;

    fn result<U, F, G>(self, f_ok: F, f_err: G) -> Effects<U>
    where
        F: FnOnce(V) -> U + 'static + Send,
        G: FnOnce(E) -> U + 'static + Send,
        U: 'static,
    {
        smallvec![self
            .map(|result| result.map_or_else(f_err, f_ok))
            .map(|item| smallvec![item])
            .boxed()]
    }
}

impl<T, V> EffectOptionExt for T
where
    T: Future<Output = Option<V>> + Send + 'static + Sized,
    T: ?Sized,
{
    type Value = V;

    fn option<U, F, G>(self, f_some: F, f_none: G) -> Effects<U>
    where
        F: FnOnce(V) -> U + 'static + Send,
        G: FnOnce() -> U + 'static + Send,
        U: 'static,
    {
        smallvec![self
            .map(|option| option.map_or_else(f_none, f_some))
            .map(|item| smallvec![item])
            .boxed()]
    }
}

/// A builder for [`Effect`](type.Effect.html)s.
///
/// Provides methods allowing the creation of effects which need to be scheduled
/// on the reactor's event queue, without giving direct access to this queue.
#[derive(Debug)]
pub struct EffectBuilder<REv: 'static>(EventQueueHandle<REv>);

// Implement `Clone` and `Copy` manually, as `derive` will make it depend on `REv` otherwise.
impl<REv> Clone for EffectBuilder<REv> {
    fn clone(&self) -> Self {
        EffectBuilder(self.0)
    }
}

impl<REv> Copy for EffectBuilder<REv> {}

impl<REv> EffectBuilder<REv> {
    /// Creates a new effect builder.
    pub fn new(event_queue_handle: EventQueueHandle<REv>) -> Self {
        EffectBuilder(event_queue_handle)
    }

    /// Performs a request.
    ///
    /// Given a request `Q`, that when completed will yield a result of `T`, produces a future
    /// that will
    ///
    /// 1. create an event to send the request to the respective component (thus `Q: Into<REv>`),
    /// 2. waits for a response and returns it.
    ///
    /// This function is usually only used internally by effects implement on the effects builder,
    /// but IO components may also make use of it.
    pub(crate) async fn make_request<T, Q, F>(self, f: F, queue_kind: QueueKind) -> T
    where
        T: Send + 'static,
        Q: Into<REv>,
        F: FnOnce(Responder<T>) -> Q,
    {
        // Prepare a channel.
        let (sender, receiver) = oneshot::channel();

        // Create response function.
        let responder = Responder::new(sender);

        // Now inject the request event into the event loop.
        let request_event = f(responder).into();
        self.0.schedule(request_event, queue_kind).await;

        receiver.await.unwrap_or_else(|err| {
            // The channel should never be closed, ever.
            error!(%err, ?queue_kind, "request for {} channel closed, this is a serious bug --- \
                   a component will likely be stuck from now on ", type_name::<T>());

            // We cannot produce any value to satisfy the request, so all that's left is panicking.
            panic!("request not answerable");
        })
    }

    /// Run and end effect immediately.
    ///
    /// Can be used to trigger events from effects when combined with `.event`. Do not use this do
    /// "do nothing", as it will still cause a task to be spawned.
    #[inline(always)]
    pub async fn immediately(self) {}

    /// Reports a fatal error.  Normally called via the `crate::fatal!()` macro.
    ///
    /// Usually causes the node to cease operations quickly and exit/crash.
    //
    // Note: This function is implemented manually without `async` sugar because the `Send`
    // inferrence seems to not work in all cases otherwise.
    pub fn fatal(self, file: &str, line: u32, msg: String) -> impl Future<Output = ()> + Send {
        panic!("fatal error [{}:{}]: {}", file, line, msg);
        #[allow(unreachable_code)]
        async {} // The compiler will complain about an incorrect return value otherwise.
    }

    /// Sets a timeout.
    pub(crate) async fn set_timeout(self, timeout: Duration) -> Duration {
        let then = Instant::now();
        tokio::time::delay_for(timeout).await;
        Instant::now() - then
    }

    /// Retrieve a snapshot of the nodes current metrics formatted as string.
    ///
    /// If an error occurred producing the metrics, `None` is returned.
    pub(crate) async fn get_metrics(self) -> Option<String>
    where
        REv: From<MetricsRequest>,
    {
        self.make_request(
            |responder| MetricsRequest::RenderNodeMetricsText { responder },
            QueueKind::Api,
        )
        .await
    }

    /// Retrieves block at `height` from the Linear Chain component.
    pub(crate) async fn get_block_at_height_local<I>(self, height: u64) -> Option<Block>
    where
        REv: From<LinearChainRequest<I>>,
    {
        self.make_request(
            |responder| LinearChainRequest::BlockAtHeightLocal(height, responder),
            QueueKind::Regular,
        )
        .await
    }

    /// Sends a network message.
    ///
    /// The message is queued in "fire-and-forget" fashion, there is no guarantee that the peer
    /// will receive it.
    pub(crate) async fn send_message<I, P>(self, dest: I, payload: P)
    where
        REv: From<NetworkRequest<I, P>>,
    {
        self.make_request(
            |responder| NetworkRequest::SendMessage {
                dest,
                payload,
                responder,
            },
            QueueKind::Network,
        )
        .await
    }

    /// Broadcasts a network message.
    ///
    /// Broadcasts a network message to all peers connected at the time the message is sent.
    pub async fn broadcast_message<I, P>(self, payload: P)
    where
        REv: From<NetworkRequest<I, P>>,
    {
        self.make_request(
            |responder| NetworkRequest::Broadcast { payload, responder },
            QueueKind::Network,
        )
        .await
    }

    /// Gossips a network message.
    ///
    /// A low-level "gossip" function, selects `count` randomly chosen nodes on the network,
    /// excluding the indicated ones, and sends each a copy of the message.
    ///
    /// Returns the IDs of the chosen nodes.
    pub async fn gossip_message<I, P>(
        self,
        payload: P,
        count: usize,
        exclude: HashSet<I>,
    ) -> HashSet<I>
    where
        REv: From<NetworkRequest<I, P>>,
        I: Send + 'static,
        P: Send,
    {
        self.make_request(
            |responder| NetworkRequest::Gossip {
                payload,
                count,
                exclude,
                responder,
            },
            QueueKind::Network,
        )
        .await
    }

    /// Gets connected network peers.
    pub async fn network_peers<I>(self) -> HashMap<I, SocketAddr>
    where
        REv: From<NetworkInfoRequest<I>>,
        I: Send + 'static,
    {
        self.make_request(
            |responder| NetworkInfoRequest::GetPeers { responder },
            QueueKind::Api,
        )
        .await
    }

    /// Announces that a network message has been received.
    pub(crate) async fn announce_message_received<I, P>(self, sender: I, payload: P)
    where
        REv: From<NetworkAnnouncement<I, P>>,
    {
        self.0
            .schedule(
                NetworkAnnouncement::MessageReceived { sender, payload },
                QueueKind::NetworkIncoming,
            )
            .await;
    }

    /// Announces that we should gossip our own public listening address.
    pub(crate) async fn announce_gossip_our_address<I, P>(self, our_address: GossipedAddress)
    where
        REv: From<NetworkAnnouncement<I, P>>,
    {
        self.0
            .schedule(
                NetworkAnnouncement::GossipOurAddress(our_address),
                QueueKind::Regular,
            )
            .await;
    }

    /// Announces that a new peer has connected.
    pub(crate) async fn announce_new_peer<I, P>(self, peer_id: I)
    where
        REv: From<NetworkAnnouncement<I, P>>,
    {
        self.0
            .schedule(
                NetworkAnnouncement::NewPeer(peer_id),
                QueueKind::NetworkIncoming,
            )
            .await;
    }

    /// Announces that a gossiper has received a new item, where the item's ID is the complete item.
    pub(crate) async fn announce_complete_item_received_via_gossip<T: Item>(self, item: T::Id)
    where
        REv: From<GossiperAnnouncement<T>>,
    {
        assert!(
            T::ID_IS_COMPLETE_ITEM,
            "{} must be an item where the ID _is_ the complete item",
            item
        );
        self.0
            .schedule(
                GossiperAnnouncement::NewCompleteItem(item),
                QueueKind::Regular,
            )
            .await;
    }

    /// Announces that the HTTP API server has received a deploy.
    pub(crate) async fn announce_deploy_received(self, deploy: Box<Deploy>)
    where
        REv: From<RpcServerAnnouncement>,
    {
        self.0
            .schedule(
                RpcServerAnnouncement::DeployReceived { deploy },
                QueueKind::Api,
            )
            .await;
    }

    /// Announces that a deploy not previously stored has now been accepted and stored.
    pub(crate) fn announce_new_deploy_accepted<I>(
        self,
        deploy: Box<Deploy>,
        source: Source<I>,
    ) -> impl Future<Output = ()>
    where
        REv: From<DeployAcceptorAnnouncement<I>>,
    {
        self.0.schedule(
            DeployAcceptorAnnouncement::AcceptedNewDeploy { deploy, source },
            QueueKind::Regular,
        )
    }

    /// Announces that an invalid deploy has been received.
    pub(crate) fn announce_invalid_deploy<I>(
        self,
        deploy: Box<Deploy>,
        source: Source<I>,
    ) -> impl Future<Output = ()>
    where
        REv: From<DeployAcceptorAnnouncement<I>>,
    {
        self.0.schedule(
            DeployAcceptorAnnouncement::InvalidDeploy { deploy, source },
            QueueKind::Regular,
        )
    }

    /// Announce new block has been created.
    pub(crate) async fn announce_linear_chain_block(
        self,
        block: Block,
        execution_results: HashMap<DeployHash, (DeployHeader, ExecutionResult)>,
    ) where
        REv: From<BlockExecutorAnnouncement>,
    {
        self.0
            .schedule(
                BlockExecutorAnnouncement::LinearChainBlock {
                    block,
                    execution_results,
                },
                QueueKind::Regular,
            )
            .await
    }

    /// Puts the given block into the linear block store.
    pub(crate) async fn put_block_to_storage(self, block: Box<Block>) -> bool
    where
        REv: From<StorageRequest>,
    {
        self.make_request(
            |responder| StorageRequest::PutBlock { block, responder },
            QueueKind::Regular,
        )
        .await
    }

    /// Gets the requested block from the linear block store.
    pub(crate) async fn get_block_from_storage(self, block_hash: BlockHash) -> Option<Block>
    where
        REv: From<StorageRequest>,
    {
        self.make_request(
            |responder| StorageRequest::GetBlock {
                block_hash,
                responder,
            },
            QueueKind::Regular,
        )
        .await
    }

    /// Requests block at height.
    pub(crate) async fn get_block_at_height(self, height: u64) -> Option<Block>
    where
        REv: From<StorageRequest>,
    {
        self.make_request(
            |responder| StorageRequest::GetBlockAtHeight { height, responder },
            QueueKind::Regular,
        )
        .await
    }

    /// Requests the highest block.
    pub(crate) async fn get_highest_block(self) -> Option<Block>
    where
        REv: From<StorageRequest>,
    {
        self.make_request(
            |responder| StorageRequest::GetHighestBlock { responder },
            QueueKind::Regular,
        )
        .await
    }

    /// Puts the given deploy into the deploy store.
    pub(crate) async fn put_deploy_to_storage(self, deploy: Box<Deploy>) -> bool
    where
        REv: From<StorageRequest>,
    {
        self.make_request(
            |responder| StorageRequest::PutDeploy { deploy, responder },
            QueueKind::Regular,
        )
        .await
    }

    /// Gets the requested deploys from the deploy store.
    pub(crate) async fn get_deploys_from_storage(
        self,
        deploy_hashes: Multiple<DeployHash>,
    ) -> Vec<Option<Deploy>>
    where
        REv: From<StorageRequest>,
    {
        self.make_request(
            |responder| StorageRequest::GetDeploys {
                deploy_hashes,
                responder,
            },
            QueueKind::Regular,
        )
        .await
    }

    /// Stores the given execution results for the deploys in the given block in the linear block
    /// store.
    pub(crate) async fn put_execution_results_to_storage(
        self,
        block_hash: BlockHash,
        execution_results: HashMap<DeployHash, ExecutionResult>,
    ) where
        REv: From<StorageRequest>,
    {
        self.make_request(
            |responder| StorageRequest::PutExecutionResults {
                block_hash,
                execution_results,
                responder,
            },
            QueueKind::Regular,
        )
        .await
    }

    /// Gets the requested deploys from the deploy store.
    pub(crate) async fn get_deploy_and_metadata_from_storage(
        self,
        deploy_hash: DeployHash,
    ) -> Option<(Deploy, DeployMetadata)>
    where
        REv: From<StorageRequest>,
    {
        self.make_request(
            |responder| StorageRequest::GetDeployAndMetadata {
                deploy_hash,
                responder,
            },
            QueueKind::Regular,
        )
        .await
    }

    /// Gets the requested deploy using the `DeployFetcher`.
    pub(crate) async fn fetch_deploy<I>(
        self,
        deploy_hash: DeployHash,
        peer: I,
    ) -> Option<FetchResult<Deploy>>
    where
        REv: From<FetcherRequest<I, Deploy>>,
        I: Send + 'static,
    {
        self.make_request(
            |responder| FetcherRequest::Fetch {
                id: deploy_hash,
                peer,
                responder,
            },
            QueueKind::Regular,
        )
        .await
    }

    /// Gets the requested block using the `BlockFetcher`
    pub(crate) async fn fetch_block<I>(
        self,
        block_hash: BlockHash,
        peer: I,
    ) -> Option<FetchResult<Block>>
    where
        REv: From<FetcherRequest<I, Block>>,
        I: Send + 'static,
    {
        self.make_request(
            |responder| FetcherRequest::Fetch {
                id: block_hash,
                peer,
                responder,
            },
            QueueKind::Regular,
        )
        .await
    }

    /// Requests a linear chain block at `block_height`.
    pub(crate) async fn fetch_block_by_height<I>(
        self,
        block_height: u64,
        peer: I,
    ) -> Option<FetchResult<BlockByHeight>>
    where
        REv: From<FetcherRequest<I, BlockByHeight>>,
        I: Send + 'static,
    {
        self.make_request(
            |responder| FetcherRequest::Fetch {
                id: block_height,
                peer,
                responder,
            },
            QueueKind::Regular,
        )
        .await
    }

    /// Passes the timestamp of a future block for which deploys are to be proposed.
    pub(crate) async fn request_proto_block(
        self,
        block_context: BlockContext,
        next_finalized: u64,
        random_bit: bool,
    ) -> (ProtoBlock, BlockContext)
    where
        REv: From<BlockProposerRequest>,
    {
        let deploys = self
            .make_request(
                |responder| {
                    BlockProposerRequest::ListForInclusion(ListForInclusionRequest {
                        current_instant: block_context.timestamp(),
                        past_deploys: Default::default(), // TODO
                        next_finalized,
                        responder,
                    })
                },
                QueueKind::Regular,
            )
            .await
            .into_iter()
            .collect();
        let proto_block = ProtoBlock::new(deploys, random_bit);
        (proto_block, block_context)
    }

    /// Passes a finalized proto-block to the block executor component to execute it.
    pub(crate) async fn execute_block(self, finalized_block: FinalizedBlock)
    where
        REv: From<BlockExecutorRequest>,
    {
        self.0
            .schedule(
                BlockExecutorRequest::ExecuteBlock(finalized_block),
                QueueKind::Regular,
            )
            .await
    }

    /// Checks whether the deploys included in the block exist on the network. This includes
    /// the block's timestamp, in order that it be checked against the timestamp of the deploys
    /// within the block.
    pub(crate) async fn validate_block<I, T>(
        self,
        sender: I,
        block: T,
        block_timestamp: Timestamp,
    ) -> (bool, T)
    where
        REv: From<BlockValidationRequest<T, I>>,
        T: BlockLike + Send + 'static,
    {
        self.make_request(
            |responder| BlockValidationRequest {
                block,
                sender,
                responder,
                block_timestamp,
            },
            QueueKind::Regular,
        )
        .await
    }

    /// Announces that a proto block has been finalized.
    pub(crate) async fn announce_finalized_block(self, finalized_block: FinalizedBlock)
    where
        REv: From<ConsensusAnnouncement>,
    {
        self.0
            .schedule(
                ConsensusAnnouncement::Finalized(Box::new(finalized_block)),
                QueueKind::Regular,
            )
            .await
    }

    pub(crate) async fn announce_block_handled(self, block_header: BlockHeader)
    where
        REv: From<ConsensusAnnouncement>,
    {
        self.0
            .schedule(
                ConsensusAnnouncement::Handled(Box::new(block_header)),
                QueueKind::Regular,
            )
            .await
    }

    /// The linear chain has stored a newly-created block.
    pub(crate) async fn announce_block_added(self, block_hash: BlockHash, block_header: BlockHeader)
    where
        REv: From<LinearChainAnnouncement>,
    {
        self.0
            .schedule(
                LinearChainAnnouncement::BlockAdded {
                    block_hash,
                    block_header: Box::new(block_header),
                },
                QueueKind::Regular,
            )
            .await
    }

    /// Runs the genesis process on the contract runtime.
    pub(crate) async fn commit_genesis(
        self,
        chainspec: Chainspec,
    ) -> Result<GenesisResult, engine_state::Error>
    where
        REv: From<ContractRuntimeRequest>,
    {
        self.make_request(
            |responder| ContractRuntimeRequest::CommitGenesis {
                chainspec: Box::new(chainspec),
                responder,
            },
            QueueKind::Regular,
        )
        .await
    }

    /// Puts the given chainspec into the chainspec store.
    pub(crate) async fn put_chainspec(self, chainspec: Chainspec)
    where
        REv: From<StorageRequest>,
    {
        self.make_request(
            |responder| StorageRequest::PutChainspec {
                chainspec: Arc::new(chainspec),
                responder,
            },
            QueueKind::Regular,
        )
        .await
    }

    /// Gets the requested chainspec from the chainspec store.
    pub(crate) async fn get_chainspec(self, version: Version) -> Option<Arc<Chainspec>>
    where
        REv: From<StorageRequest>,
    {
        self.make_request(
            |responder| StorageRequest::GetChainspec { version, responder },
            QueueKind::Regular,
        )
        .await
    }

    /// Gets the requested chainspec info from the chainspec loader.
    pub(crate) async fn get_chainspec_info(self) -> ChainspecInfo
    where
        REv: From<ChainspecLoaderRequest> + Send,
    {
        self.make_request(ChainspecLoaderRequest::GetChainspecInfo, QueueKind::Regular)
            .await
    }

    /// Requests an execution of deploys using Contract Runtime.
    pub(crate) async fn request_execute(
        self,
        execute_request: ExecuteRequest,
    ) -> Result<ExecutionResults, engine_state::RootNotFound>
    where
        REv: From<ContractRuntimeRequest>,
    {
        self.make_request(
            |responder| ContractRuntimeRequest::Execute {
                execute_request,
                responder,
            },
            QueueKind::Regular,
        )
        .await
    }

    /// Requests a commit of effects on the Contract Runtime component.
    pub(crate) async fn request_commit(
        self,
        state_root_hash: Digest,
        effects: AdditiveMap<Key, Transform>,
    ) -> Result<CommitResult, engine_state::Error>
    where
        REv: From<ContractRuntimeRequest>,
    {
        self.make_request(
            |responder| ContractRuntimeRequest::Commit {
                state_root_hash,
                effects,
                responder,
            },
            QueueKind::Regular,
        )
        .await
    }

    /// Requests a query be executed on the Contract Runtime component.
    pub(crate) async fn query_global_state(
        self,
        query_request: QueryRequest,
    ) -> Result<QueryResult, engine_state::Error>
    where
        REv: From<ContractRuntimeRequest>,
    {
        self.make_request(
            |responder| ContractRuntimeRequest::Query {
                query_request,
                responder,
            },
            QueueKind::Regular,
        )
        .await
    }

    /// Requests a query be executed on the Contract Runtime component.
    pub(crate) async fn get_balance(
        self,
        balance_request: BalanceRequest,
    ) -> Result<BalanceResult, engine_state::Error>
    where
        REv: From<ContractRuntimeRequest>,
    {
        self.make_request(
            |responder| ContractRuntimeRequest::GetBalance {
                balance_request,
                responder,
            },
            QueueKind::Regular,
        )
        .await
    }

    /// Returns `ProtocolData` by `ProtocolVersion`.
    ///
    /// This operation is read only.
    pub(crate) async fn get_protocol_data(
        self,
        protocol_version: ProtocolVersion,
    ) -> Result<Option<Box<ProtocolData>>, engine_state::Error>
    where
        REv: From<ContractRuntimeRequest>,
    {
        self.make_request(
            |responder| ContractRuntimeRequest::GetProtocolData {
                protocol_version,
                responder,
            },
            QueueKind::Regular,
        )
        .await
    }

    /// Returns a map of validators weights for all eras as known from `root_hash`.
    ///
    /// This operation is read only.
    pub(crate) async fn get_era_validators(
        self,
        request: EraValidatorsRequest,
    ) -> Result<EraValidators, GetEraValidatorsError>
    where
        REv: From<ContractRuntimeRequest>,
    {
        self.make_request(
            |responder| ContractRuntimeRequest::GetEraValidators { request, responder },
            QueueKind::Regular,
        )
        .await
    }

    /// Returns a map of validators for given `era` to their weights as known from `root_hash`.
    ///
    /// This operation is read only.
    pub(crate) async fn get_validator_weights_by_era_id(
        self,
        request: ValidatorWeightsByEraIdRequest,
    ) -> Result<Option<ValidatorWeights>, GetEraValidatorsError>
    where
        REv: From<ContractRuntimeRequest>,
    {
        self.make_request(
            |responder| ContractRuntimeRequest::GetValidatorWeightsByEraId { request, responder },
            QueueKind::Regular,
        )
        .await
    }

    /// Runs the end of era step using the system smart contract.
    pub(crate) async fn run_step(
        self,
        step_request: StepRequest,
    ) -> Result<StepResult, engine_state::Error>
    where
        REv: From<ContractRuntimeRequest>,
    {
        self.make_request(
            |responder| ContractRuntimeRequest::Step {
                step_request,
                responder,
            },
            QueueKind::Regular,
        )
        .await
    }

    /// Gets the set of validators, the booking block and the key block for a new era
    pub(crate) async fn create_new_era(
        self,
        request: ValidatorWeightsByEraIdRequest,
        booking_block_height: u64,
        key_block_height: u64,
    ) -> (
        Result<Option<ValidatorWeights>, GetEraValidatorsError>,
        Option<Block>,
        Option<Block>,
    )
    where
        REv: From<ContractRuntimeRequest> + From<StorageRequest>,
    {
        let future_validators = self.get_validator_weights_by_era_id(request);
        let future_booking_block = self.get_block_at_height(booking_block_height);
        let future_key_block = self.get_block_at_height(key_block_height);
        join!(future_validators, future_booking_block, future_key_block)
    }

    /// Request consensus to sign a block from the linear chain and possibly start a new era.
    pub(crate) async fn handle_linear_chain_block(
        self,
        block_header: BlockHeader,
    ) -> FinalitySignature
    where
        REv: From<ConsensusRequest>,
    {
        self.make_request(
            |responder| ConsensusRequest::HandleLinearBlock(Box::new(block_header), responder),
            QueueKind::Regular,
        )
        .await
    }
}

/// Construct a fatal error effect.
///
/// This macro is a convenient wrapper around `EffectBuilder::fatal` that inserts the `file!()` and
/// `line!()` number automatically.
#[macro_export]
macro_rules! fatal {
    ($effect_builder:expr, $($arg:tt)*) => {
        $effect_builder.fatal(file!(), line!(), format_args!($($arg)*).to_string()).ignore()
    };
}<|MERGE_RESOLUTION|>--- conflicted
+++ resolved
@@ -138,11 +138,7 @@
 /// size of two items is chosen because one item is the most common use case, and large items are
 /// typically boxed. In the latter case two pointers and one enum variant discriminator is almost
 /// the same size as an empty vec, which is two pointers.
-<<<<<<< HEAD
 pub type Multiple<T> = SmallVec<[T; 2]>;
-=======
-pub(crate) type Multiple<T> = SmallVec<[T; 2]>;
->>>>>>> 7337615d
 
 /// A responder satisfying a request.
 #[must_use]
