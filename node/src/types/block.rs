--- conflicted
+++ resolved
@@ -530,19 +530,6 @@
         self.header.era_id == EraId(0) && self.header.height == 0
     }
 
-    pub(crate) fn era_id(&self) -> EraId {
-        self.header.era_id()
-    }
-
-<<<<<<< HEAD
-    pub(crate) fn timestamp(&self) -> Timestamp {
-        self.header.timestamp()
-=======
-    pub(crate) fn is_genesis_child(&self) -> bool {
-        self.header.era_id == EraId(0) && self.header.height == 0
->>>>>>> b2ef8780
-    }
-
     /// Appends the given signature to this block's proofs.  It should have been validated prior to
     /// this via `BlockHash::verify()`.
     pub(crate) fn append_proof(&mut self, proof: Signature) {
@@ -667,43 +654,6 @@
     }
 }
 
-<<<<<<< HEAD
-/// A wrapper around `Block` for the purposes of fetching blocks by height in linear chain.
-#[derive(Clone, Debug, PartialOrd, Ord, PartialEq, Eq, Hash, Serialize, Deserialize)]
-pub enum BlockByHeight {
-    Absent(u64),
-    Block(Box<Block>),
-}
-
-impl BlockByHeight {
-    /// Creates a new `BlockByHeight`
-    pub fn new(block: Block) -> Self {
-        BlockByHeight::Block(Box::new(block))
-    }
-
-    pub fn height(&self) -> u64 {
-        match self {
-            BlockByHeight::Absent(height) => *height,
-            BlockByHeight::Block(block) => block.height(),
-        }
-    }
-}
-
-impl Display for BlockByHeight {
-    fn fmt(&self, formatter: &mut Formatter<'_>) -> fmt::Result {
-        write!(formatter, "{:?}", self)
-    }
-}
-
-impl Item for BlockByHeight {
-    type Id = u64;
-
-    const TAG: Tag = Tag::BlockByHeight;
-    const ID_IS_COMPLETE_ITEM: bool = false;
-
-    fn id(&self) -> Self::Id {
-        self.height()
-=======
 /// This module provides structs which map to the main block types, but which are suitable for
 /// encoding to and decoding from JSON.  For all fields with binary data, this is converted to/from
 /// hex strings.
@@ -898,6 +848,44 @@
     }
 }
 
+/// A wrapper around `Block` for the purposes of fetching blocks by height in linear chain.
+#[derive(Clone, Debug, PartialOrd, Ord, PartialEq, Eq, Hash, Serialize, Deserialize)]
+pub enum BlockByHeight {
+    Absent(u64),
+    Block(Box<Block>),
+}
+
+impl BlockByHeight {
+    /// Creates a new `BlockByHeight`
+    pub fn new(block: Block) -> Self {
+        BlockByHeight::Block(Box::new(block))
+    }
+
+    pub fn height(&self) -> u64 {
+        match self {
+            BlockByHeight::Absent(height) => *height,
+            BlockByHeight::Block(block) => block.height(),
+        }
+    }
+}
+
+impl Display for BlockByHeight {
+    fn fmt(&self, formatter: &mut Formatter<'_>) -> fmt::Result {
+        write!(formatter, "{:?}", self)
+    }
+}
+
+impl Item for BlockByHeight {
+    type Id = u64;
+
+    const TAG: Tag = Tag::BlockByHeight;
+    const ID_IS_COMPLETE_ITEM: bool = false;
+
+    fn id(&self) -> Self::Id {
+        self.height()
+    }
+}
+
 #[cfg(test)]
 mod tests {
     use super::*;
@@ -910,6 +898,5 @@
         let json = block.to_json().unwrap();
         let decoded = Block::from_json(&json).unwrap();
         assert_eq!(block, decoded);
->>>>>>> b2ef8780
     }
 }