--- conflicted
+++ resolved
@@ -847,13 +847,8 @@
     }
 }
 
-<<<<<<< HEAD
 #[derive(Debug, Serialize, Deserialize, Clone, PartialEq, Eq)]
-pub struct BlockHeaderWithMetadata {
-=======
-#[derive(Debug, Serialize, Deserialize, Clone)]
 pub struct BlockHeaderAndMetadata {
->>>>>>> de1772ce
     pub block_header: BlockHeader,
     pub block_signatures: BlockSignatures,
 }
@@ -1290,12 +1285,12 @@
 
 /// A wrapper around `Block` for the purposes of fetching blocks by height in linear chain.
 #[derive(Clone, Debug, PartialOrd, Ord, PartialEq, Eq, Hash, Serialize, Deserialize)]
-pub struct BlockWithMetadata {
+pub struct BlockAndMetadata {
     pub block: Block,
     pub finality_signatures: BlockSignatures,
 }
 
-impl Display for BlockWithMetadata {
+impl Display for BlockAndMetadata {
     fn fmt(&self, f: &mut Formatter<'_>) -> fmt::Result {
         write!(
             f,
@@ -1307,7 +1302,7 @@
     }
 }
 
-impl Item for BlockWithMetadata {
+impl Item for BlockAndMetadata {
     type Id = u64;
 
     const TAG: Tag = Tag::BlockAndMetadataByHeight;
