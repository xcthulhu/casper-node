use alloc::{
    format,
    string::{String, ToString},
    vec::Vec,
};
use core::{
    convert::TryFrom,
    fmt::{self, Debug, Display, Formatter},
    str::FromStr,
};

use datasize::DataSize;
use hex_fmt::HexFmt;
use rand::{
    distributions::{Distribution, Standard},
    Rng,
};
use serde::{de::Error as SerdeError, Deserialize, Deserializer, Serialize, Serializer};

use crate::{
<<<<<<< HEAD
    account::{self, AccountHash, AccountHashBytes, TryFromSliceForAccountHashError},
=======
    account::{self, AccountHash, AccountHashBytes},
>>>>>>> 42ec6093
    bytesrepr::{self, Error, FromBytes, ToBytes, U64_SERIALIZED_LENGTH},
    contract_wasm::ContractWasmHash,
    contracts::{ContractHash, ContractPackageHash},
    uref::{self, URef, URefAddr, UREF_SERIALIZED_LENGTH},
    DeployHash, EraId, Tagged, TransferAddr, TransferFromStrError, DEPLOY_HASH_LENGTH,
    TRANSFER_ADDR_LENGTH, UREF_ADDR_LENGTH,
};

const HASH_PREFIX: &str = "hash-";
const DEPLOY_INFO_PREFIX: &str = "deploy-";
const ERA_INFO_PREFIX: &str = "era-";
const BALANCE_PREFIX: &str = "balance-";
const BID_PREFIX: &str = "bid-";
const WITHDRAW_PREFIX: &str = "withdraw-";

/// The number of bytes in a Blake2b hash
pub const BLAKE2B_DIGEST_LENGTH: usize = 32;
/// The number of bytes in a [`Key::Hash`].
pub const KEY_HASH_LENGTH: usize = 32;
/// The number of bytes in a [`Key::Transfer`].
pub const KEY_TRANSFER_LENGTH: usize = TRANSFER_ADDR_LENGTH;
/// The number of bytes in a [`Key::DeployInfo`].
pub const KEY_DEPLOY_INFO_LENGTH: usize = DEPLOY_HASH_LENGTH;

const KEY_ID_SERIALIZED_LENGTH: usize = 1;
// u8 used to determine the ID
const KEY_HASH_SERIALIZED_LENGTH: usize = KEY_ID_SERIALIZED_LENGTH + KEY_HASH_LENGTH;
const KEY_UREF_SERIALIZED_LENGTH: usize = KEY_ID_SERIALIZED_LENGTH + UREF_SERIALIZED_LENGTH;
const KEY_TRANSFER_SERIALIZED_LENGTH: usize = KEY_ID_SERIALIZED_LENGTH + KEY_TRANSFER_LENGTH;
const KEY_DEPLOY_INFO_SERIALIZED_LENGTH: usize = KEY_ID_SERIALIZED_LENGTH + KEY_DEPLOY_INFO_LENGTH;
const KEY_ERA_INFO_SERIALIZED_LENGTH: usize = KEY_ID_SERIALIZED_LENGTH + U64_SERIALIZED_LENGTH;
const KEY_BALANCE_SERIALIZED_LENGTH: usize = KEY_ID_SERIALIZED_LENGTH + UREF_ADDR_LENGTH;
const KEY_BID_SERIALIZED_LENGTH: usize = KEY_ID_SERIALIZED_LENGTH + KEY_HASH_LENGTH;
const KEY_WITHDRAW_SERIALIZED_LENGTH: usize = KEY_ID_SERIALIZED_LENGTH + KEY_HASH_LENGTH;

/// An alias for [`Key`]s hash variant.
pub type HashAddr = [u8; KEY_HASH_LENGTH];

impl From<HashAddr> for Key {
    fn from(addr: HashAddr) -> Self {
        Key::Hash(addr)
    }
}

#[allow(missing_docs)]
#[derive(Debug, Copy, Clone, PartialOrd, Ord, PartialEq, Eq, Hash)]
#[repr(u8)]
pub enum KeyTag {
    Account = 0,
    Hash = 1,
    URef = 2,
    Transfer = 3,
    DeployInfo = 4,
    EraInfo = 5,
    Balance = 6,
    Bid = 7,
    Withdraw = 8,
}

/// The type under which data (e.g. [`CLValue`](crate::CLValue)s, smart contracts, user accounts)
/// are indexed on the network.
#[repr(C)]
#[derive(PartialEq, Eq, Clone, Copy, PartialOrd, Ord, Hash, DataSize)]
pub enum Key {
    /// A `Key` under which a user account is stored.
    Account(AccountHash),
    /// A `Key` under which a smart contract is stored and which is the pseudo-hash of the
    /// contract.
    Hash(HashAddr),
    /// A `Key` which is a [`URef`], under which most types of data can be stored.
    URef(URef),
    /// A `Key` under which we store a transfer.
    Transfer(TransferAddr),
    /// A `Key` under which we store a deploy info.
    DeployInfo(DeployHash),
    /// A `Key` under which we store an era info.
    EraInfo(EraId),
    /// A `Key` under which we store a purse balance.
    Balance(URefAddr),
    /// A `Key` under which we store bid information
    Bid(AccountHash),
    /// A `Key` under which we store unbond information.
    Withdraw(AccountHash),
}

#[derive(Debug)]
pub enum FromStrError {
    Account(account::FromStrError),
    Hash(String),
    URef(uref::FromStrError),
    Transfer(TransferFromStrError),
    DeployInfo(String),
    EraInfo(String),
    Balance(String),
    Bid(String),
    Withdraw(String),
    UnknownPrefix,
}

impl From<account::FromStrError> for FromStrError {
    fn from(error: account::FromStrError) -> Self {
        FromStrError::Account(error)
    }
}

impl From<TransferFromStrError> for FromStrError {
    fn from(error: TransferFromStrError) -> Self {
        FromStrError::Transfer(error)
    }
}

impl From<uref::FromStrError> for FromStrError {
    fn from(error: uref::FromStrError) -> Self {
        FromStrError::URef(error)
    }
}

impl Display for FromStrError {
    fn fmt(&self, f: &mut Formatter) -> fmt::Result {
        match self {
            FromStrError::Account(error) => write!(f, "account-key from string error: {}", error),
            FromStrError::Hash(error) => write!(f, "hash-key from string error: {}", error),
            FromStrError::URef(error) => write!(f, "uref-key from string error: {}", error),
            FromStrError::Transfer(error) => write!(f, "transfer-key from string error: {}", error),
            FromStrError::DeployInfo(error) => {
                write!(f, "deploy-info-key from string error: {}", error)
            }
            FromStrError::EraInfo(error) => write!(f, "era-info-key from string error: {}", error),
            FromStrError::Balance(error) => write!(f, "balance-key from string error: {}", error),
            FromStrError::Bid(error) => write!(f, "bid-key from string error: {}", error),
            FromStrError::Withdraw(error) => write!(f, "withdraw-key from string error: {}", error),
            FromStrError::UnknownPrefix => write!(f, "unknown prefix for key"),
        }
    }
}

impl Key {
    // This method is not intended to be used by third party crates.
    #[doc(hidden)]
    pub fn type_string(&self) -> String {
        match self {
            Key::Account(_) => String::from("Key::Account"),
            Key::Hash(_) => String::from("Key::Hash"),
            Key::URef(_) => String::from("Key::URef"),
            Key::Transfer(_) => String::from("Key::Transfer"),
            Key::DeployInfo(_) => String::from("Key::DeployInfo"),
            Key::EraInfo(_) => String::from("Key::EraInfo"),
            Key::Balance(_) => String::from("Key::Balance"),
            Key::Bid(_) => String::from("Key::Bid"),
            Key::Withdraw(_) => String::from("Key::Unbond"),
        }
    }

    /// Returns the maximum size a [`Key`] can be serialized into.
    pub const fn max_serialized_length() -> usize {
        KEY_UREF_SERIALIZED_LENGTH
    }

    /// If `self` is of type [`Key::URef`], returns `self` with the
    /// [`AccessRights`](crate::AccessRights) stripped from the wrapped [`URef`], otherwise
    /// returns `self` unmodified.
    pub fn normalize(self) -> Key {
        match self {
            Key::URef(uref) => Key::URef(uref.remove_access_rights()),
            other => other,
        }
    }

    /// Returns a human-readable version of `self`, with the inner bytes encoded to Base16.
    pub fn to_formatted_string(&self) -> String {
        match self {
            Key::Account(account_hash) => account_hash.to_formatted_string(),
            Key::Hash(addr) => format!("{}{}", HASH_PREFIX, base16::encode_lower(addr)),
            Key::URef(uref) => uref.to_formatted_string(),
            Key::Transfer(transfer_addr) => transfer_addr.to_formatted_string(),
            Key::DeployInfo(addr) => {
                format!(
                    "{}{}",
                    DEPLOY_INFO_PREFIX,
                    base16::encode_lower(addr.as_bytes())
                )
            }
            Key::EraInfo(era_id) => {
                format!("{}{}", ERA_INFO_PREFIX, era_id.value())
            }
            Key::Balance(uref_addr) => {
                format!("{}{}", BALANCE_PREFIX, base16::encode_lower(&uref_addr))
            }
            Key::Bid(account_hash) => {
                format!("{}{}", BID_PREFIX, base16::encode_lower(&account_hash))
            }
            Key::Withdraw(account_hash) => {
                format!("{}{}", WITHDRAW_PREFIX, base16::encode_lower(&account_hash))
            }
        }
    }

    /// Parses a string formatted as per `Self::to_formatted_string()` into a `Key`.
    pub fn from_formatted_str(input: &str) -> Result<Key, FromStrError> {
<<<<<<< HEAD
        if let Ok(account_hash) = AccountHash::from_formatted_str(input) {
            Ok(Key::Account(account_hash))
        } else if let Some(hex) = input.strip_prefix(HASH_PREFIX) {
            Ok(Key::Hash(HashAddr::try_from(
                base16::decode(hex)?.as_ref(),
            )?))
        } else if let Some(hex) = input.strip_prefix(DEPLOY_INFO_PREFIX) {
            Ok(Key::DeployInfo(DeployHash::new(
                <[u8; DEPLOY_HASH_LENGTH]>::try_from(base16::decode(hex)?.as_ref())?,
            )))
        } else if let Ok(transfer_addr) = TransferAddr::from_formatted_str(input) {
            Ok(Key::Transfer(transfer_addr))
        } else if let Ok(uref) = URef::from_formatted_str(input) {
            Ok(Key::URef(uref))
        } else if let Some(era_id_str) = input.strip_prefix(ERA_INFO_PREFIX) {
            Ok(Key::EraInfo(EraId::from_str(era_id_str)?))
        } else if let Some(hex) = input.strip_prefix(BALANCE_PREFIX) {
            Ok(Key::Balance(URefAddr::try_from(
                base16::decode(hex)?.as_ref(),
            )?))
        } else if let Some(hex) = input.strip_prefix(BID_PREFIX) {
            Ok(Key::Bid(AccountHash::new(AccountHashBytes::try_from(
                base16::decode(hex)?.as_ref(),
            )?)))
        } else if let Some(hex) = input.strip_prefix(WITHDRAW_PREFIX) {
            Ok(Key::Withdraw(AccountHash::new(AccountHashBytes::try_from(
                base16::decode(hex)?.as_ref(),
            )?)))
        } else {
            Err(FromStrError::InvalidPrefix)
=======
        match AccountHash::from_formatted_str(input) {
            Ok(account_hash) => return Ok(Key::Account(account_hash)),
            Err(account::FromStrError::InvalidPrefix) => {}
            Err(error) => return Err(error.into()),
        }

        if let Some(hex) = input.strip_prefix(HASH_PREFIX) {
            let addr =
                base16::decode(hex).map_err(|error| FromStrError::Hash(error.to_string()))?;
            let hash_addr = HashAddr::try_from(addr.as_ref())
                .map_err(|error| FromStrError::Hash(error.to_string()))?;
            return Ok(Key::Hash(hash_addr));
        }

        if let Some(hex) = input.strip_prefix(DEPLOY_INFO_PREFIX) {
            let hash =
                base16::decode(hex).map_err(|error| FromStrError::DeployInfo(error.to_string()))?;
            let hash_array = <[u8; DEPLOY_HASH_LENGTH]>::try_from(hash.as_ref())
                .map_err(|error| FromStrError::DeployInfo(error.to_string()))?;
            return Ok(Key::DeployInfo(DeployHash::new(hash_array)));
        }

        match TransferAddr::from_formatted_str(input) {
            Ok(transfer_addr) => return Ok(Key::Transfer(transfer_addr)),
            Err(TransferFromStrError::InvalidPrefix) => {}
            Err(error) => return Err(error.into()),
        }

        match URef::from_formatted_str(input) {
            Ok(uref) => return Ok(Key::URef(uref)),
            Err(uref::FromStrError::InvalidPrefix) => {}
            Err(error) => return Err(error.into()),
>>>>>>> 42ec6093
        }

        if let Some(era_id_str) = input.strip_prefix(ERA_INFO_PREFIX) {
            let era_id = EraId::from_str(era_id_str)
                .map_err(|error| FromStrError::EraInfo(error.to_string()))?;
            return Ok(Key::EraInfo(era_id));
        }

        if let Some(hex) = input.strip_prefix(BALANCE_PREFIX) {
            let addr =
                base16::decode(hex).map_err(|error| FromStrError::Balance(error.to_string()))?;
            let uref_addr = URefAddr::try_from(addr.as_ref())
                .map_err(|error| FromStrError::Balance(error.to_string()))?;
            return Ok(Key::Balance(uref_addr));
        }

        if let Some(hex) = input.strip_prefix(BID_PREFIX) {
            let hash = base16::decode(hex).map_err(|error| FromStrError::Bid(error.to_string()))?;
            let account_hash = AccountHashBytes::try_from(hash.as_ref())
                .map_err(|error| FromStrError::Bid(error.to_string()))?;
            return Ok(Key::Bid(AccountHash::new(account_hash)));
        }

        if let Some(hex) = input.strip_prefix(WITHDRAW_PREFIX) {
            let hash =
                base16::decode(hex).map_err(|error| FromStrError::Withdraw(error.to_string()))?;
            let account_hash = AccountHashBytes::try_from(hash.as_ref())
                .map_err(|error| FromStrError::Withdraw(error.to_string()))?;
            return Ok(Key::Withdraw(AccountHash::new(account_hash)));
        }

        Err(FromStrError::UnknownPrefix)
    }

    /// Returns the inner bytes of `self` if `self` is of type [`Key::Account`], otherwise returns
    /// `None`.
    pub fn into_account(self) -> Option<AccountHash> {
        match self {
            Key::Account(bytes) => Some(bytes),
            _ => None,
        }
    }

    /// Returns the inner bytes of `self` if `self` is of type [`Key::Hash`], otherwise returns
    /// `None`.
    pub fn into_hash(self) -> Option<HashAddr> {
        match self {
            Key::Hash(hash) => Some(hash),
            _ => None,
        }
    }

    /// Returns a reference to the inner [`URef`] if `self` is of type [`Key::URef`], otherwise
    /// returns `None`.
    pub fn as_uref(&self) -> Option<&URef> {
        match self {
            Key::URef(uref) => Some(uref),
            _ => None,
        }
    }

    /// Returns the inner [`URef`] if `self` is of type [`Key::URef`], otherwise returns `None`.
    pub fn into_uref(self) -> Option<URef> {
        match self {
            Key::URef(uref) => Some(uref),
            _ => None,
        }
    }

    /// Casts a [`Key::URef`] to a [`Key::Hash`]
    pub fn uref_to_hash(&self) -> Option<Key> {
        let uref = self.as_uref()?;
        let addr = uref.addr();
        Some(Key::Hash(addr))
    }
}

impl Display for Key {
    fn fmt(&self, f: &mut Formatter) -> fmt::Result {
        match self {
            Key::Account(account_hash) => write!(f, "Key::Account({})", account_hash),
            Key::Hash(addr) => write!(f, "Key::Hash({})", HexFmt(addr)),
            Key::URef(uref) => write!(f, "Key::{}", uref), /* Display impl for URef will append */
            Key::Transfer(transfer_addr) => write!(f, "Key::Transfer({})", transfer_addr),
            Key::DeployInfo(addr) => write!(f, "Key::DeployInfo({})", HexFmt(addr.as_bytes())),
            Key::EraInfo(era_id) => write!(f, "Key::EraInfo({})", era_id),
            Key::Balance(uref_addr) => write!(f, "Key::Balance({})", HexFmt(uref_addr)),
            Key::Bid(account_hash) => write!(f, "Key::Bid({})", account_hash),
            Key::Withdraw(account_hash) => write!(f, "Key::Withdraw({})", account_hash),
        }
    }
}

impl Debug for Key {
    fn fmt(&self, f: &mut Formatter) -> fmt::Result {
        write!(f, "{}", self)
    }
}

impl Tagged<KeyTag> for Key {
    fn tag(&self) -> KeyTag {
        match self {
            Key::Account(_) => KeyTag::Account,
            Key::Hash(_) => KeyTag::Hash,
            Key::URef(_) => KeyTag::URef,
            Key::Transfer(_) => KeyTag::Transfer,
            Key::DeployInfo(_) => KeyTag::DeployInfo,
            Key::EraInfo(_) => KeyTag::EraInfo,
            Key::Balance(_) => KeyTag::Balance,
            Key::Bid(_) => KeyTag::Bid,
            Key::Withdraw(_) => KeyTag::Withdraw,
        }
    }
}

impl Tagged<u8> for Key {
    fn tag(&self) -> u8 {
        let key_tag: KeyTag = self.tag();
        key_tag as u8
    }
}

impl From<URef> for Key {
    fn from(uref: URef) -> Key {
        Key::URef(uref)
    }
}

impl From<AccountHash> for Key {
    fn from(account_hash: AccountHash) -> Key {
        Key::Account(account_hash)
    }
}

impl From<TransferAddr> for Key {
    fn from(transfer_addr: TransferAddr) -> Key {
        Key::Transfer(transfer_addr)
    }
}

impl From<ContractHash> for Key {
    fn from(contract_hash: ContractHash) -> Key {
        Key::Hash(contract_hash.value())
    }
}

impl From<ContractWasmHash> for Key {
    fn from(wasm_hash: ContractWasmHash) -> Key {
        Key::Hash(wasm_hash.value())
    }
}

impl From<ContractPackageHash> for Key {
    fn from(package_hash: ContractPackageHash) -> Key {
        Key::Hash(package_hash.value())
    }
}

impl ToBytes for Key {
    fn to_bytes(&self) -> Result<Vec<u8>, Error> {
        let mut result = bytesrepr::unchecked_allocate_buffer(self);
        result.push(self.tag());
        match self {
            Key::Account(account_hash) => {
                result.append(&mut account_hash.to_bytes()?);
            }
            Key::Hash(hash) => {
                result.append(&mut hash.to_bytes()?);
            }
            Key::URef(uref) => {
                result.append(&mut uref.to_bytes()?);
            }
            Key::Transfer(addr) => {
                result.append(&mut addr.to_bytes()?);
            }
            Key::DeployInfo(addr) => {
                result.append(&mut addr.to_bytes()?);
            }
            Key::EraInfo(era_id) => {
                result.append(&mut era_id.to_bytes()?);
            }
            Key::Balance(uref_addr) => {
                result.append(&mut uref_addr.to_bytes()?);
            }
            Key::Bid(account_hash) => {
                result.append(&mut account_hash.to_bytes()?);
            }
            Key::Withdraw(account_hash) => {
                result.append(&mut account_hash.to_bytes()?);
            }
        }
        Ok(result)
    }

    fn serialized_length(&self) -> usize {
        match self {
            Key::Account(account_hash) => {
                KEY_ID_SERIALIZED_LENGTH + account_hash.serialized_length()
            }
            Key::Hash(_) => KEY_HASH_SERIALIZED_LENGTH,
            Key::URef(_) => KEY_UREF_SERIALIZED_LENGTH,
            Key::Transfer(_) => KEY_TRANSFER_SERIALIZED_LENGTH,
            Key::DeployInfo(_) => KEY_DEPLOY_INFO_SERIALIZED_LENGTH,
            Key::EraInfo(_) => KEY_ERA_INFO_SERIALIZED_LENGTH,
            Key::Balance(_) => KEY_BALANCE_SERIALIZED_LENGTH,
            Key::Bid(_) => KEY_BID_SERIALIZED_LENGTH,
            Key::Withdraw(_) => KEY_WITHDRAW_SERIALIZED_LENGTH,
        }
    }
}

impl FromBytes for Key {
    fn from_bytes(bytes: &[u8]) -> Result<(Self, &[u8]), Error> {
        let (tag, remainder) = u8::from_bytes(bytes)?;
        match tag {
            tag if tag == KeyTag::Account as u8 => {
                let (account_hash, rem) = AccountHash::from_bytes(remainder)?;
                Ok((Key::Account(account_hash), rem))
            }
            tag if tag == KeyTag::Hash as u8 => {
                let (hash, rem) = FromBytes::from_bytes(remainder)?;
                Ok((Key::Hash(hash), rem))
            }
            tag if tag == KeyTag::URef as u8 => {
                let (uref, rem) = URef::from_bytes(remainder)?;
                Ok((Key::URef(uref), rem))
            }
            tag if tag == KeyTag::Transfer as u8 => {
                let (transfer_addr, rem) = TransferAddr::from_bytes(remainder)?;
                Ok((Key::Transfer(transfer_addr), rem))
            }
            tag if tag == KeyTag::DeployInfo as u8 => {
                let (deploy_hash, rem) = FromBytes::from_bytes(remainder)?;
                Ok((Key::DeployInfo(deploy_hash), rem))
            }
            tag if tag == KeyTag::EraInfo as u8 => {
                let (era_id, rem) = FromBytes::from_bytes(remainder)?;
                Ok((Key::EraInfo(era_id), rem))
            }
            tag if tag == KeyTag::Balance as u8 => {
                let (uref_addr, rem) = URefAddr::from_bytes(remainder)?;
                Ok((Key::Balance(uref_addr), rem))
            }
            tag if tag == KeyTag::Bid as u8 => {
                let (account_hash, rem) = AccountHash::from_bytes(remainder)?;
                Ok((Key::Bid(account_hash), rem))
            }
            tag if tag == KeyTag::Withdraw as u8 => {
                let (account_hash, rem) = AccountHash::from_bytes(remainder)?;
                Ok((Key::Withdraw(account_hash), rem))
            }
            _ => Err(Error::Formatting),
        }
    }
}

impl Distribution<Key> for Standard {
    fn sample<R: Rng + ?Sized>(&self, rng: &mut R) -> Key {
        match rng.gen_range(0..9) {
            0 => Key::Account(rng.gen()),
            1 => Key::Hash(rng.gen()),
            2 => Key::URef(rng.gen()),
            3 => Key::Transfer(rng.gen()),
            4 => Key::DeployInfo(rng.gen()),
            5 => Key::EraInfo(rng.gen()),
            6 => Key::Balance(rng.gen()),
            7 => Key::Bid(rng.gen()),
            8 => Key::Withdraw(rng.gen()),
            _ => unreachable!(),
        }
    }
}

mod serde_helpers {
    use super::*;

    #[derive(Serialize, Deserialize)]
    pub(super) enum HumanReadable {
        Account(String),
        Hash(String),
        URef(String),
        Transfer(String),
        DeployInfo(String),
        EraInfo(String),
        Balance(String),
        Bid(String),
        Withdraw(String),
    }

    impl From<&Key> for HumanReadable {
        fn from(key: &Key) -> Self {
            let formatted_string = key.to_formatted_string();
            match key {
                Key::Account(_) => HumanReadable::Account(formatted_string),
                Key::Hash(_) => HumanReadable::Hash(formatted_string),
                Key::URef(_) => HumanReadable::URef(formatted_string),
                Key::Transfer(_) => HumanReadable::Transfer(formatted_string),
                Key::DeployInfo(_) => HumanReadable::DeployInfo(formatted_string),
                Key::EraInfo(_) => HumanReadable::EraInfo(formatted_string),
                Key::Balance(_) => HumanReadable::Balance(formatted_string),
                Key::Bid(_) => HumanReadable::Bid(formatted_string),
                Key::Withdraw(_) => HumanReadable::Withdraw(formatted_string),
            }
        }
    }

    impl TryFrom<HumanReadable> for Key {
        type Error = FromStrError;

        fn try_from(helper: HumanReadable) -> Result<Self, Self::Error> {
            match helper {
                HumanReadable::Account(formatted_string)
                | HumanReadable::Hash(formatted_string)
                | HumanReadable::URef(formatted_string)
                | HumanReadable::Transfer(formatted_string)
                | HumanReadable::DeployInfo(formatted_string)
                | HumanReadable::EraInfo(formatted_string)
                | HumanReadable::Balance(formatted_string)
                | HumanReadable::Bid(formatted_string)
                | HumanReadable::Withdraw(formatted_string) => {
                    Key::from_formatted_str(&formatted_string)
                }
            }
        }
    }

    #[derive(Serialize)]
    pub(super) enum BinarySerHelper<'a> {
        Account(&'a AccountHash),
        Hash(&'a HashAddr),
        URef(&'a URef),
        Transfer(&'a TransferAddr),
        DeployInfo(&'a DeployHash),
        EraInfo(&'a EraId),
        Balance(&'a URefAddr),
        Bid(&'a AccountHash),
        Withdraw(&'a AccountHash),
    }

    impl<'a> From<&'a Key> for BinarySerHelper<'a> {
        fn from(key: &'a Key) -> Self {
            match key {
                Key::Account(account_hash) => BinarySerHelper::Account(account_hash),
                Key::Hash(hash_addr) => BinarySerHelper::Hash(hash_addr),
                Key::URef(uref) => BinarySerHelper::URef(uref),
                Key::Transfer(transfer_addr) => BinarySerHelper::Transfer(transfer_addr),
                Key::DeployInfo(deploy_hash) => BinarySerHelper::DeployInfo(deploy_hash),
                Key::EraInfo(era_id) => BinarySerHelper::EraInfo(era_id),
                Key::Balance(uref_addr) => BinarySerHelper::Balance(uref_addr),
                Key::Bid(account_hash) => BinarySerHelper::Bid(account_hash),
                Key::Withdraw(account_hash) => BinarySerHelper::Withdraw(account_hash),
            }
        }
    }

    #[derive(Deserialize)]
    pub(super) enum BinaryDeserHelper {
        Account(AccountHash),
        Hash(HashAddr),
        URef(URef),
        Transfer(TransferAddr),
        DeployInfo(DeployHash),
        EraInfo(EraId),
        Balance(URefAddr),
        Bid(AccountHash),
        Withdraw(AccountHash),
    }

    impl From<BinaryDeserHelper> for Key {
        fn from(helper: BinaryDeserHelper) -> Self {
            match helper {
                BinaryDeserHelper::Account(account_hash) => Key::Account(account_hash),
                BinaryDeserHelper::Hash(hash_addr) => Key::Hash(hash_addr),
                BinaryDeserHelper::URef(uref) => Key::URef(uref),
                BinaryDeserHelper::Transfer(transfer_addr) => Key::Transfer(transfer_addr),
                BinaryDeserHelper::DeployInfo(deploy_hash) => Key::DeployInfo(deploy_hash),
                BinaryDeserHelper::EraInfo(era_id) => Key::EraInfo(era_id),
                BinaryDeserHelper::Balance(uref_addr) => Key::Balance(uref_addr),
                BinaryDeserHelper::Bid(account_hash) => Key::Bid(account_hash),
                BinaryDeserHelper::Withdraw(account_hash) => Key::Withdraw(account_hash),
            }
        }
    }
}

impl Serialize for Key {
    fn serialize<S: Serializer>(&self, serializer: S) -> Result<S::Ok, S::Error> {
        if serializer.is_human_readable() {
            serde_helpers::HumanReadable::from(self).serialize(serializer)
        } else {
            serde_helpers::BinarySerHelper::from(self).serialize(serializer)
        }
    }
}

impl<'de> Deserialize<'de> for Key {
    fn deserialize<D: Deserializer<'de>>(deserializer: D) -> Result<Self, D::Error> {
        if deserializer.is_human_readable() {
            let human_readable = serde_helpers::HumanReadable::deserialize(deserializer)?;
            Key::try_from(human_readable).map_err(SerdeError::custom)
        } else {
            let binary_helper = serde_helpers::BinaryDeserHelper::deserialize(deserializer)?;
            Ok(Key::from(binary_helper))
        }
    }
}

#[cfg(test)]
mod tests {
    use std::string::ToString;

    use super::*;
    use crate::{
        account::ACCOUNT_HASH_FORMATTED_STRING_PREFIX,
        bytesrepr::{Error, FromBytes},
<<<<<<< HEAD
=======
        transfer::TRANSFER_ADDR_FORMATTED_STRING_PREFIX,
        uref::UREF_FORMATTED_STRING_PREFIX,
>>>>>>> 42ec6093
        AccessRights, URef,
    };

    const ACCOUNT_KEY: Key = Key::Account(AccountHash::new([42; 32]));
    const HASH_KEY: Key = Key::Hash([42; 32]);
    const UREF_KEY: Key = Key::URef(URef::new([42; 32], AccessRights::READ));
    const TRANSFER_KEY: Key = Key::Transfer(TransferAddr::new([42; 32]));
    const DEPLOY_INFO_KEY: Key = Key::DeployInfo(DeployHash::new([42; 32]));
    const ERA_INFO_KEY: Key = Key::EraInfo(EraId::new(42));
    const BALANCE_KEY: Key = Key::Balance([42; 32]);
    const BID_KEY: Key = Key::Bid(AccountHash::new([42; 32]));
    const WITHDRAW_KEY: Key = Key::Withdraw(AccountHash::new([42; 32]));
    const KEYS: [Key; 9] = [
        ACCOUNT_KEY,
        HASH_KEY,
        UREF_KEY,
        TRANSFER_KEY,
        DEPLOY_INFO_KEY,
        ERA_INFO_KEY,
        BALANCE_KEY,
        BID_KEY,
        WITHDRAW_KEY,
    ];
    const HEX_STRING: &str = "2a2a2a2a2a2a2a2a2a2a2a2a2a2a2a2a2a2a2a2a2a2a2a2a2a2a2a2a2a2a2a2a";

    fn test_readable(right: AccessRights, is_true: bool) {
        assert_eq!(right.is_readable(), is_true)
    }

    #[test]
    fn test_is_readable() {
        test_readable(AccessRights::READ, true);
        test_readable(AccessRights::READ_ADD, true);
        test_readable(AccessRights::READ_WRITE, true);
        test_readable(AccessRights::READ_ADD_WRITE, true);
        test_readable(AccessRights::ADD, false);
        test_readable(AccessRights::ADD_WRITE, false);
        test_readable(AccessRights::WRITE, false);
    }

    fn test_writable(right: AccessRights, is_true: bool) {
        assert_eq!(right.is_writeable(), is_true)
    }

    #[test]
    fn test_is_writable() {
        test_writable(AccessRights::WRITE, true);
        test_writable(AccessRights::READ_WRITE, true);
        test_writable(AccessRights::ADD_WRITE, true);
        test_writable(AccessRights::READ, false);
        test_writable(AccessRights::ADD, false);
        test_writable(AccessRights::READ_ADD, false);
        test_writable(AccessRights::READ_ADD_WRITE, true);
    }

    fn test_addable(right: AccessRights, is_true: bool) {
        assert_eq!(right.is_addable(), is_true)
    }

    #[test]
    fn test_is_addable() {
        test_addable(AccessRights::ADD, true);
        test_addable(AccessRights::READ_ADD, true);
        test_addable(AccessRights::READ_WRITE, false);
        test_addable(AccessRights::ADD_WRITE, true);
        test_addable(AccessRights::READ, false);
        test_addable(AccessRights::WRITE, false);
        test_addable(AccessRights::READ_ADD_WRITE, true);
    }

    #[test]
    fn should_display_key() {
        assert_eq!(
            format!("{}", ACCOUNT_KEY),
            format!("Key::Account({})", HEX_STRING)
        );
        assert_eq!(
            format!("{}", HASH_KEY),
            format!("Key::Hash({})", HEX_STRING)
        );
        assert_eq!(
            format!("{}", UREF_KEY),
            format!("Key::URef({}, READ)", HEX_STRING)
        );
        assert_eq!(
            format!("{}", TRANSFER_KEY),
            format!("Key::Transfer({})", HEX_STRING)
        );
        assert_eq!(
            format!("{}", DEPLOY_INFO_KEY),
            format!("Key::DeployInfo({})", HEX_STRING)
        );
        assert_eq!(
            format!("{}", ERA_INFO_KEY),
            "Key::EraInfo(era 42)".to_string()
        );
        assert_eq!(
            format!("{}", BALANCE_KEY),
            format!("Key::Balance({})", HEX_STRING)
        );
        assert_eq!(format!("{}", BID_KEY), format!("Key::Bid({})", HEX_STRING));
        assert_eq!(
            format!("{}", WITHDRAW_KEY),
            format!("Key::Withdraw({})", HEX_STRING)
        );
    }

    #[test]
    fn abuse_vec_key() {
        // Prefix is 2^32-1 = shouldn't allocate that much
        let bytes: Vec<u8> = vec![255, 255, 255, 255, 0, 1, 2, 3, 4, 5, 6, 7, 8, 9];
        let res: Result<(Vec<Key>, &[u8]), _> = FromBytes::from_bytes(&bytes);
        #[cfg(target_os = "linux")]
        assert_eq!(res.expect_err("should fail"), Error::OutOfMemory);
        #[cfg(target_os = "macos")]
        assert_eq!(res.expect_err("should fail"), Error::EarlyEndOfStream);
    }

    #[test]
    fn check_key_account_getters() {
        let account = [42; 32];
        let account_hash = AccountHash::new(account);
        let key1 = Key::Account(account_hash);
        assert_eq!(key1.into_account(), Some(account_hash));
        assert!(key1.into_hash().is_none());
        assert!(key1.as_uref().is_none());
    }

    #[test]
    fn check_key_hash_getters() {
        let hash = [42; KEY_HASH_LENGTH];
        let key1 = Key::Hash(hash);
        assert!(key1.into_account().is_none());
        assert_eq!(key1.into_hash(), Some(hash));
        assert!(key1.as_uref().is_none());
    }

    #[test]
    fn check_key_uref_getters() {
        let uref = URef::new([42; 32], AccessRights::READ_ADD_WRITE);
        let key1 = Key::URef(uref);
        assert!(key1.into_account().is_none());
        assert!(key1.into_hash().is_none());
        assert_eq!(key1.as_uref(), Some(&uref));
    }

    #[test]
    fn key_max_serialized_length() {
        let mut got_max = false;
        for key in &KEYS {
            assert!(key.serialized_length() <= Key::max_serialized_length());
            if key.serialized_length() == Key::max_serialized_length() {
                got_max = true;
            }
        }
        assert!(
            got_max,
            "None of the Key variants has a serialized_length equal to \
            Key::max_serialized_length(), so Key::max_serialized_length() should be reduced"
        );
    }

    #[test]
    fn should_parse_key_from_str() {
        for key in &KEYS {
            let string = key.to_formatted_string();
            let parsed_key = Key::from_formatted_str(&string).unwrap();
            assert_eq!(*key, parsed_key);
        }
    }

    #[test]
    fn should_fail_to_parse_key_from_str() {
        assert!(
            Key::from_formatted_str(ACCOUNT_HASH_FORMATTED_STRING_PREFIX)
                .unwrap_err()
                .to_string()
                .starts_with("account-key from string error: ")
        );
        assert!(Key::from_formatted_str(HASH_PREFIX)
            .unwrap_err()
            .to_string()
            .starts_with("hash-key from string error: "));
        assert!(Key::from_formatted_str(UREF_FORMATTED_STRING_PREFIX)
            .unwrap_err()
            .to_string()
            .starts_with("uref-key from string error: "));
        assert!(
            Key::from_formatted_str(TRANSFER_ADDR_FORMATTED_STRING_PREFIX)
                .unwrap_err()
                .to_string()
                .starts_with("transfer-key from string error: ")
        );
        assert!(Key::from_formatted_str(DEPLOY_INFO_PREFIX)
            .unwrap_err()
            .to_string()
            .starts_with("deploy-info-key from string error: "));
        assert!(Key::from_formatted_str(ERA_INFO_PREFIX)
            .unwrap_err()
            .to_string()
            .starts_with("era-info-key from string error: "));
        assert!(Key::from_formatted_str(BALANCE_PREFIX)
            .unwrap_err()
            .to_string()
            .starts_with("balance-key from string error: "));
        assert!(Key::from_formatted_str(BID_PREFIX)
            .unwrap_err()
            .to_string()
            .starts_with("bid-key from string error: "));
        assert!(Key::from_formatted_str(WITHDRAW_PREFIX)
            .unwrap_err()
            .to_string()
            .starts_with("withdraw-key from string error: "));

        let invalid_prefix = "a-0000000000000000000000000000000000000000000000000000000000000000";
        assert_eq!(
            Key::from_formatted_str(invalid_prefix)
                .unwrap_err()
                .to_string(),
            "unknown prefix for key"
        );

        let missing_hyphen_prefix =
            "hash0000000000000000000000000000000000000000000000000000000000000000";
        assert_eq!(
            Key::from_formatted_str(missing_hyphen_prefix)
                .unwrap_err()
                .to_string(),
            "unknown prefix for key"
        );

        let no_prefix = "0000000000000000000000000000000000000000000000000000000000000000";
        assert_eq!(
            Key::from_formatted_str(no_prefix).unwrap_err().to_string(),
            "unknown prefix for key"
        );
    }

<<<<<<< HEAD
        let key_era_info = Key::EraInfo(EraId::from(42));
        assert_eq!(
            serde_json::to_string(&key_era_info).unwrap(),
            r#"{"EraInfo":"era-42"}"#.to_string()
        );
=======
    #[test]
    fn key_to_json() {
        let expected_json = [
            format!(r#"{{"Account":"account-hash-{}"}}"#, HEX_STRING),
            format!(r#"{{"Hash":"hash-{}"}}"#, HEX_STRING),
            format!(r#"{{"URef":"uref-{}-001"}}"#, HEX_STRING),
            format!(r#"{{"Transfer":"transfer-{}"}}"#, HEX_STRING),
            format!(r#"{{"DeployInfo":"deploy-{}"}}"#, HEX_STRING),
            r#"{"EraInfo":"era-42"}"#.to_string(),
            format!(r#"{{"Balance":"balance-{}"}}"#, HEX_STRING),
            format!(r#"{{"Bid":"bid-{}"}}"#, HEX_STRING),
            format!(r#"{{"Withdraw":"withdraw-{}"}}"#, HEX_STRING),
        ];

        assert_eq!(
            KEYS.len(),
            expected_json.len(),
            "There should be exactly one expected JSON string per test key"
        );

        for (key, expected_json_key) in KEYS.iter().zip(expected_json.iter()) {
            assert_eq!(serde_json::to_string(key).unwrap(), *expected_json_key);
        }
>>>>>>> 42ec6093
    }

    #[test]
    fn serialization_roundtrip_bincode() {
        for key in &KEYS {
            let encoded = bincode::serialize(key).unwrap();
            let decoded = bincode::deserialize(&encoded).unwrap();
            assert_eq!(key, &decoded);
        }
    }

    #[test]
    fn serialization_roundtrip_json() {
        let round_trip = |key: &Key| {
            let encoded = serde_json::to_string_pretty(key).unwrap();
            let decoded = serde_json::from_str(&encoded).unwrap();
            assert_eq!(key, &decoded);
        };

<<<<<<< HEAD
        let array = [42; BLAKE2B_DIGEST_LENGTH];

        round_trip(&Key::Account(AccountHash::new(array)));
        round_trip(&Key::Hash(array));
        round_trip(&Key::URef(URef::new(array, AccessRights::READ)));
        round_trip(&Key::Transfer(TransferAddr::new(array)));
        round_trip(&Key::DeployInfo(DeployHash::new(array)));
        round_trip(&Key::EraInfo(EraId::from(42)));
        round_trip(&Key::Balance(URef::new(array, AccessRights::READ).addr()));
        round_trip(&Key::Withdraw(AccountHash::new(array)));
=======
        for key in &KEYS {
            round_trip(key);
        }
>>>>>>> 42ec6093

        let zeros = [0; BLAKE2B_DIGEST_LENGTH];

        round_trip(&Key::Account(AccountHash::new(zeros)));
        round_trip(&Key::Hash(zeros));
        round_trip(&Key::URef(URef::new(zeros, AccessRights::READ)));
        round_trip(&Key::Transfer(TransferAddr::new(zeros)));
        round_trip(&Key::DeployInfo(DeployHash::new(zeros)));
        round_trip(&Key::EraInfo(EraId::from(0)));
        round_trip(&Key::Balance(URef::new(zeros, AccessRights::READ).addr()));
        round_trip(&Key::Bid(AccountHash::new(zeros)));
        round_trip(&Key::Withdraw(AccountHash::new(zeros)));
    }
}<|MERGE_RESOLUTION|>--- conflicted
+++ resolved
@@ -18,11 +18,7 @@
 use serde::{de::Error as SerdeError, Deserialize, Deserializer, Serialize, Serializer};
 
 use crate::{
-<<<<<<< HEAD
-    account::{self, AccountHash, AccountHashBytes, TryFromSliceForAccountHashError},
-=======
     account::{self, AccountHash, AccountHashBytes},
->>>>>>> 42ec6093
     bytesrepr::{self, Error, FromBytes, ToBytes, U64_SERIALIZED_LENGTH},
     contract_wasm::ContractWasmHash,
     contracts::{ContractHash, ContractPackageHash},
@@ -222,38 +218,6 @@
 
     /// Parses a string formatted as per `Self::to_formatted_string()` into a `Key`.
     pub fn from_formatted_str(input: &str) -> Result<Key, FromStrError> {
-<<<<<<< HEAD
-        if let Ok(account_hash) = AccountHash::from_formatted_str(input) {
-            Ok(Key::Account(account_hash))
-        } else if let Some(hex) = input.strip_prefix(HASH_PREFIX) {
-            Ok(Key::Hash(HashAddr::try_from(
-                base16::decode(hex)?.as_ref(),
-            )?))
-        } else if let Some(hex) = input.strip_prefix(DEPLOY_INFO_PREFIX) {
-            Ok(Key::DeployInfo(DeployHash::new(
-                <[u8; DEPLOY_HASH_LENGTH]>::try_from(base16::decode(hex)?.as_ref())?,
-            )))
-        } else if let Ok(transfer_addr) = TransferAddr::from_formatted_str(input) {
-            Ok(Key::Transfer(transfer_addr))
-        } else if let Ok(uref) = URef::from_formatted_str(input) {
-            Ok(Key::URef(uref))
-        } else if let Some(era_id_str) = input.strip_prefix(ERA_INFO_PREFIX) {
-            Ok(Key::EraInfo(EraId::from_str(era_id_str)?))
-        } else if let Some(hex) = input.strip_prefix(BALANCE_PREFIX) {
-            Ok(Key::Balance(URefAddr::try_from(
-                base16::decode(hex)?.as_ref(),
-            )?))
-        } else if let Some(hex) = input.strip_prefix(BID_PREFIX) {
-            Ok(Key::Bid(AccountHash::new(AccountHashBytes::try_from(
-                base16::decode(hex)?.as_ref(),
-            )?)))
-        } else if let Some(hex) = input.strip_prefix(WITHDRAW_PREFIX) {
-            Ok(Key::Withdraw(AccountHash::new(AccountHashBytes::try_from(
-                base16::decode(hex)?.as_ref(),
-            )?)))
-        } else {
-            Err(FromStrError::InvalidPrefix)
-=======
         match AccountHash::from_formatted_str(input) {
             Ok(account_hash) => return Ok(Key::Account(account_hash)),
             Err(account::FromStrError::InvalidPrefix) => {}
@@ -286,7 +250,6 @@
             Ok(uref) => return Ok(Key::URef(uref)),
             Err(uref::FromStrError::InvalidPrefix) => {}
             Err(error) => return Err(error.into()),
->>>>>>> 42ec6093
         }
 
         if let Some(era_id_str) = input.strip_prefix(ERA_INFO_PREFIX) {
@@ -702,11 +665,8 @@
     use crate::{
         account::ACCOUNT_HASH_FORMATTED_STRING_PREFIX,
         bytesrepr::{Error, FromBytes},
-<<<<<<< HEAD
-=======
         transfer::TRANSFER_ADDR_FORMATTED_STRING_PREFIX,
         uref::UREF_FORMATTED_STRING_PREFIX,
->>>>>>> 42ec6093
         AccessRights, URef,
     };
 
@@ -945,13 +905,6 @@
         );
     }
 
-<<<<<<< HEAD
-        let key_era_info = Key::EraInfo(EraId::from(42));
-        assert_eq!(
-            serde_json::to_string(&key_era_info).unwrap(),
-            r#"{"EraInfo":"era-42"}"#.to_string()
-        );
-=======
     #[test]
     fn key_to_json() {
         let expected_json = [
@@ -975,7 +928,6 @@
         for (key, expected_json_key) in KEYS.iter().zip(expected_json.iter()) {
             assert_eq!(serde_json::to_string(key).unwrap(), *expected_json_key);
         }
->>>>>>> 42ec6093
     }
 
     #[test]
@@ -995,22 +947,9 @@
             assert_eq!(key, &decoded);
         };
 
-<<<<<<< HEAD
-        let array = [42; BLAKE2B_DIGEST_LENGTH];
-
-        round_trip(&Key::Account(AccountHash::new(array)));
-        round_trip(&Key::Hash(array));
-        round_trip(&Key::URef(URef::new(array, AccessRights::READ)));
-        round_trip(&Key::Transfer(TransferAddr::new(array)));
-        round_trip(&Key::DeployInfo(DeployHash::new(array)));
-        round_trip(&Key::EraInfo(EraId::from(42)));
-        round_trip(&Key::Balance(URef::new(array, AccessRights::READ).addr()));
-        round_trip(&Key::Withdraw(AccountHash::new(array)));
-=======
         for key in &KEYS {
             round_trip(key);
         }
->>>>>>> 42ec6093
 
         let zeros = [0; BLAKE2B_DIGEST_LENGTH];
 
